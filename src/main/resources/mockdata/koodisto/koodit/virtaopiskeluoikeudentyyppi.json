--- conflicted
+++ resolved
@@ -21,10 +21,7 @@
   }, {
     "nimi" : "Fortbildning",
     "lyhytNimi" : "",
-<<<<<<< HEAD
-=======
-    "kuvaus" : "",
->>>>>>> 83848025
+    "kuvaus" : "",
     "kieli" : "SV"
   } ],
   "versio" : 1,
@@ -40,10 +37,7 @@
   }, {
     "nimi" : "Behörighetsutbildning",
     "lyhytNimi" : "",
-<<<<<<< HEAD
-=======
-    "kuvaus" : "",
->>>>>>> 83848025
+    "kuvaus" : "",
     "kieli" : "SV"
   } ],
   "versio" : 1,
@@ -59,10 +53,7 @@
   }, {
     "nimi" : "Specialiseringsstudier",
     "lyhytNimi" : "",
-<<<<<<< HEAD
-=======
-    "kuvaus" : "",
->>>>>>> 83848025
+    "kuvaus" : "",
     "kieli" : "SV"
   } ],
   "versio" : 1,
@@ -72,11 +63,6 @@
   "koodiArvo" : "13",
   "metadata" : [ {
     "nimi" : "Avoimen opinnot",
-<<<<<<< HEAD
-    "kieli" : "FI"
-  }, {
-    "nimi" : "Öppna universitetsstudier",
-=======
     "lyhytNimi" : "",
     "kuvaus" : "Opiskeluoikeuden tyyppi on avoimet opinnot, kun oppija suorittaa tutkintoon johtamatonta koulutusta avoimessa yliopistossa tai ammattikorkeakoulussa.",
     "kieli" : "FI"
@@ -84,7 +70,6 @@
     "nimi" : "Öppna studier",
     "lyhytNimi" : "",
     "kuvaus" : "",
->>>>>>> 83848025
     "kieli" : "SV"
   } ],
   "versio" : 1,
@@ -100,10 +85,7 @@
   }, {
     "nimi" : "Pedagogiska studier för lärare",
     "lyhytNimi" : "",
-<<<<<<< HEAD
-=======
-    "kuvaus" : "",
->>>>>>> 83848025
+    "kuvaus" : "",
     "kieli" : "SV"
   } ],
   "versio" : 1,
@@ -119,10 +101,7 @@
   }, {
     "nimi" : "Yrkeslärarutbildning",
     "lyhytNimi" : "",
-<<<<<<< HEAD
-=======
-    "kuvaus" : "",
->>>>>>> 83848025
+    "kuvaus" : "",
     "kieli" : "SV"
   } ],
   "versio" : 1,
@@ -138,10 +117,7 @@
   }, {
     "nimi" : "Utbildning av läroavtalsformat",
     "lyhytNimi" : "",
-<<<<<<< HEAD
-=======
-    "kuvaus" : "",
->>>>>>> 83848025
+    "kuvaus" : "",
     "kieli" : "SV"
   } ],
   "versio" : 1,
@@ -157,10 +133,7 @@
   }, {
     "nimi" : "Handledande utbildning",
     "lyhytNimi" : "",
-<<<<<<< HEAD
-=======
-    "kuvaus" : "",
->>>>>>> 83848025
+    "kuvaus" : "",
     "kieli" : "SV"
   } ],
   "versio" : 1,
@@ -176,10 +149,7 @@
   }, {
     "nimi" : "Särskild rätt",
     "lyhytNimi" : "",
-<<<<<<< HEAD
-=======
-    "kuvaus" : "",
->>>>>>> 83848025
+    "kuvaus" : "",
     "kieli" : "SV"
   } ],
   "versio" : 1,
@@ -195,10 +165,7 @@
   }, {
     "nimi" : "Specialiseringsutbildning",
     "lyhytNimi" : "",
-<<<<<<< HEAD
-=======
-    "kuvaus" : "",
->>>>>>> 83848025
+    "kuvaus" : "",
     "kieli" : "SV"
   } ],
   "versio" : 1,
@@ -250,10 +217,7 @@
   }, {
     "nimi" : "Specialiseringsutbildning för läkare",
     "lyhytNimi" : "",
-<<<<<<< HEAD
-=======
-    "kuvaus" : "",
->>>>>>> 83848025
+    "kuvaus" : "",
     "kieli" : "SV"
   } ],
   "versio" : 1,
@@ -293,10 +257,7 @@
   }, {
     "nimi" : "Inhemsk studerandemobilitet",
     "lyhytNimi" : "",
-<<<<<<< HEAD
-=======
-    "kuvaus" : "",
->>>>>>> 83848025
+    "kuvaus" : "",
     "kieli" : "SV"
   } ],
   "versio" : 1,
@@ -312,10 +273,7 @@
   }, {
     "nimi" : "Internationellt utbyte",
     "lyhytNimi" : "",
-<<<<<<< HEAD
-=======
-    "kuvaus" : "",
->>>>>>> 83848025
+    "kuvaus" : "",
     "kieli" : "SV"
   } ],
   "versio" : 1,
