--- conflicted
+++ resolved
@@ -21,14 +21,11 @@
               }, validateTutkintoField(tutkintoSuoritus, osaSuoritus)))
           }))
       }
-<<<<<<< HEAD
     case suoritus: AikuistenPerusopetuksenOppimääränSuoritus =>
       HttpStatus.justStatus(getRakenne(suoritus.koulutusmoduuli, Some(List(aikuistenPerusopetus)))).then { validateKurssikoodisto(suoritus) }
-=======
     case suoritus: AmmatillisenTutkinnonOsittainenSuoritus =>
       HttpStatus.justStatus(getRakenne(suoritus.koulutusmoduuli, Some(ammatillisetKoulutustyypit)))
         .then(HttpStatus.fold(suoritus.osasuoritukset.toList.flatten.map(validateTutkinnonOsanTutkinto)))
->>>>>>> 6488a9a6
     case _ =>
       suoritus.koulutusmoduuli match {
         case d: AikuistenPerusopetus =>
