--- conflicted
+++ resolved
@@ -37,31 +37,21 @@
   }
 
   private def login = {
-<<<<<<< HEAD
-    application.henkilöRepository.findHenkilötiedotByHetu(hetu, nimitiedot)(KoskiSession.systemUser).headOption match {
-      case Some(oppija) =>
-        setUser(Right(localLogin(AuthenticationUser(oppija.oid, oppija.oid, s"${oppija.etunimet} ${oppija.sukunimi}", None, kansalainen = true), Some(langFromCookie.getOrElse(langFromDomain)))))
-        redirect(onSuccess)
-      case _ =>
-        setNimitiedotCookie
-        redirect(onUserNotFound)
-=======
     hetu match {
       case None => eiSuorituksia
       case Some(h) =>
         application.henkilöRepository.findHenkilötiedotByHetu(h, nimitiedot)(KoskiSession.systemUser).headOption match {
           case Some(oppija) =>
             setUser(Right(localLogin(AuthenticationUser(oppija.oid, oppija.oid, s"${oppija.etunimet} ${oppija.sukunimi}", None, kansalainen = true), Some(langFromCookie.getOrElse(langFromDomain)))))
-            redirect("/omattiedot")
+            redirect(onSuccess)
           case _ => eiSuorituksia
         }
->>>>>>> 9d859365
     }
   }
 
   private def eiSuorituksia = {
     setNimitiedotCookie
-    redirect("/eisuorituksia")
+    redirect(onUserNotFound)
   }
 
   private def setNimitiedotCookie = {
