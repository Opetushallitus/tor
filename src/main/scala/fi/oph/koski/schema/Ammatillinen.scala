package fi.oph.koski.schema

import java.time.LocalDate

import fi.oph.koski.localization.{LocalizationRepository, LocalizedString}
import fi.oph.koski.localization.LocalizedString._
import fi.oph.scalaschema.annotation._
import fi.oph.koski.localization.LocalizedStringImplicits._

@Description("Ammatillisen koulutuksen opiskeluoikeus")
case class AmmatillinenOpiskeluoikeus(
  id: Option[Int] = None,
  versionumero: Option[Int] = None,
  lähdejärjestelmänId: Option[LähdejärjestelmäId] = None,
  oppilaitos: Option[Oppilaitos],
  koulutustoimija: Option[Koulutustoimija] = None,
  override val sisältyyOpiskeluoikeuteen: Option[SisältäväOpiskeluoikeus] = None,
  @Description("Opiskelijan opiskeluoikeuden alkamisaika joko tutkintotavoitteisessa koulutuksessa tai tutkinnon osa tavoitteisessa koulutuksessa.")
  alkamispäivä: Option[LocalDate] = None,
  @Description("Opiskelijan opiskeluoikeuden arvioitu päättymispäivä joko tutkintotavoitteisessa koulutuksessa tai tutkinnon osa tavoitteisessa koulutuksessa.")
  arvioituPäättymispäivä: Option[LocalDate] = None,
  @Description("Opiskelijan opiskeluoikeuden päättymispäivä joko tutkintotavoitteisessa koulutuksessa tai tutkinnon osa tavoitteisessa koulutuksessa.")
  päättymispäivä: Option[LocalDate] = None,
  tila: AmmatillinenOpiskeluoikeudenTila,
  suoritukset: List[AmmatillinenPäätasonSuoritus],
  lisätiedot: Option[AmmatillisenOpiskeluoikeudenLisätiedot] = None,
  @KoodistoKoodiarvo("ammatillinenkoulutus")
  tyyppi: Koodistokoodiviite = Koodistokoodiviite("ammatillinenkoulutus", "opiskeluoikeudentyyppi")
) extends KoskeenTallennettavaOpiskeluoikeus {
  override def withIdAndVersion(id: Option[Int], versionumero: Option[Int]) = this.copy(id = id, versionumero = versionumero)
  override def withOppilaitos(oppilaitos: Oppilaitos) = this.copy(oppilaitos = Some(oppilaitos))
  override def withKoulutustoimija(koulutustoimija: Koulutustoimija) = this.copy(koulutustoimija = Some(koulutustoimija))
  override def withSuoritukset(suoritukset: List[PäätasonSuoritus]) = copy(suoritukset = suoritukset.asInstanceOf[List[AmmatillinenPäätasonSuoritus]])
}

sealed trait AmmatillinenPäätasonSuoritus extends PäätasonSuoritus with Työssäoppimisjaksollinen

trait Työssäoppimisjaksollinen {
  def työssäoppimisjaksot: Option[List[Työssäoppimisjakso]]
}

@Description("Ammatillisen opiskeluoikeuden lisätiedot (mm. rahoituksessa käytettävät).")
case class AmmatillisenOpiskeluoikeudenLisätiedot(
  hojks: Option[Hojks],
  @Description("Onko opiskelijalla oikeus maksuttomaan asuntolapaikkaan (true / false)")
  oikeusMaksuttomaanAsuntolapaikkaan: Boolean = false,
  ulkomaanjaksot: Option[List[Ulkomaanjakso]] = None,
  @Description("Onko oppija vaikeasti vammainen (kyllä/ei). Rahoituksen laskennassa käytettävä tieto.")
  @DefaultValue(false)
  vaikeastiVammainen: Boolean = false,
  @Description("Onko oppija vammainen ja hänellä on avustaja. Rahoituksen laskennassa käytettävä tieto.")
  @DefaultValue(false)
  vammainenJaAvustaja: Boolean = false,
  @Description("Koulutuksen tarjoajan majoitus, huoneeseen muuttopäivä ja lähtöpäivä. Lista alku-loppu päivämääräpareja. Rahoituksen laskennassa käytettävä tieto.")
  majoitus: Option[List[Majoitusjakso]] = None,
  @Description("Sisäoppilaitosmuotoinen majoitus, aloituspäivä ja loppupäivä. Lista alku-loppu päivämääräpareja. Rahoituksen laskennassa käytettävä tieto.")
  sisäoppilaitosmainenMajoitus: Option[List[Majoitusjakso]] = None,
  @Description("Vaativan erityisen tuen yhteydessä järjestettävä majoitus. Lista alku-loppu päivämääräpareja. Rahoituksen laskennassa käytettävä tieto.")
  vaativanErityisenTuenYhteydessäJärjestettäväMajoitus: Option[List[Majoitusjakso]] = None,
  @Description("Kyseessä on henkilöstökoulutus (kyllä/ei). Kentän välittämättä jättäminen tulkitaan että kyseessä ei ole henkilöstökoulutus. Rahoituksen laskennassa käytettävä tieto.")
  @DefaultValue(false)
  henkilöstökoulutus: Boolean = false,
  @Description("Kyseessä on vankilaopetus (kyllä/ei). Kentän välittämättä jättäminen tulkitaan että kyseessä ei ole vankilaopetus. Rahoituksen laskennassa käytettävä tieto.")
  @DefaultValue(false)
  vankilaopetuksessa: Boolean = false,
  @Description("Kyseessä on osa-aikainen opiskelu. Kentän välittämättä jättäminen tulkitaan että kyseessä ei ole osa-aikainen opiskelu. Välitetään osa-aikaisuuden suuruus. Yksi yksi täysipäiväinen opiskelupäivä viikossa = 0.2 = 20 %. Rahoituksen laskennassa käytettävä tieto.")
  @MinValueExclusive(0)
  @MaxValueExclusive(100)
  @UnitOfMeasure("%")
  @Title("Osa-aikaisuus")
  osaAikaisuus: Option[Int] = None,
  poissaolojaksot: Option[List[Poissaolojakso]] = None
) extends OpiskeluoikeudenLisätiedot

@Description("Majoitusjakson pituus (alku- ja loppupäivämäärä).")
case class Majoitusjakso (
  alku: LocalDate,
  loppu: Option[LocalDate]
) extends Jakso

@Description("Tieto siitä, kun kyseessä on on yli 4 vk kestävä poissaolojakso.")
case class Poissaolojakso(
  alku: LocalDate,
  loppu: Option[LocalDate],
  @Description("Poissaolon syy.")
  @KoodistoUri("ammatillistenopintojenpoissaolonsyy")
  syy: Koodistokoodiviite
) extends Jakso

@Description("Ks. tarkemmin ammatillisen opiskeluoikeuden tilat: https://confluence.csc.fi/display/OPHPALV/KOSKI+opiskeluoikeuden+tilojen+selitteet+koulutusmuodoittain#KOSKIopiskeluoikeudentilojenselitteetkoulutusmuodoittain-Ammatillinen")
case class AmmatillinenOpiskeluoikeudenTila(
  @MinItems(1)
  opiskeluoikeusjaksot: List[AmmatillinenOpiskeluoikeusjakso]
) extends OpiskeluoikeudenTila

@Description("Sisältää myös tiedon opintojen rahoituksesta jaksoittain.")
case class AmmatillinenOpiskeluoikeusjakso(
  alku: LocalDate,
  tila: Koodistokoodiviite,
  @Description("Opintojen rahoitus")
  @KoodistoUri("opintojenrahoitus")
  opintojenRahoitus: Option[Koodistokoodiviite] = None
) extends KoskiOpiskeluoikeusjakso

@Description("Suoritettavan näyttötutkintoon valmistavan koulutuksen tiedot.")
case class NäyttötutkintoonValmistavanKoulutuksenSuoritus(
  @Title("Koulutus")
  koulutusmoduuli: NäyttötutkintoonValmistavaKoulutus = NäyttötutkintoonValmistavaKoulutus(),
  @Description("Tässä kentässä kuvataan sen tutkinnon tiedot, johon valmistava koulutus tähtää")
  tutkinto: AmmatillinenTutkintoKoulutus,
  override val tutkintonimike: Option[List[Koodistokoodiviite]] = None,
  override val osaamisala: Option[List[Koodistokoodiviite]] = None,
  toimipiste: OrganisaatioWithOid,
  tila: Koodistokoodiviite,
  override val alkamispäivä: Option[LocalDate],
  @Description("Suorituksen päättymispäivä. Muoto YYYY-MM-DD")
  val päättymispäivä: Option[LocalDate],
  vahvistus: Option[HenkilövahvistusPaikkakunnalla] = None,
  suorituskieli: Option[Koodistokoodiviite] = None,
  @Description("Koulutuksen järjestämismuoto")
  @OksaUri("tmpOKSAID140", "koulutuksen järjestämismuoto")
  järjestämismuoto: Option[Järjestämismuoto] = None,
  työssäoppimisjaksot: Option[List[Työssäoppimisjakso]] = None,
  @Title("Koulutuksen osat")
  override val osasuoritukset: Option[List[NäyttötutkintoonValmistavanKoulutuksenOsanSuoritus]] = None,
  todistuksellaNäkyvätLisätiedot: Option[LocalizedString] = None,
  @KoodistoKoodiarvo("nayttotutkintoonvalmistavakoulutus")
  tyyppi: Koodistokoodiviite = Koodistokoodiviite("nayttotutkintoonvalmistavakoulutus", "suorituksentyyppi"),
  ryhmä: Option[String] = None
) extends AmmatillinenPäätasonSuoritus with Toimipisteellinen with Todistus with Arvioinniton with Ryhmällinen with Tutkintonimikkeellinen with Osaamisalallinen

@Description("Näyttötutkintoon valmistavan koulutuksen tunnistetiedot")
case class NäyttötutkintoonValmistavaKoulutus(
  @KoodistoKoodiarvo("999904")
  tunniste: Koodistokoodiviite = Koodistokoodiviite("999904", "koulutus")
) extends Koulutus {
  def laajuus = None
}

@Description("Suoritettavan ammatillisen tutkinnon tiedot")
case class AmmatillisenTutkinnonSuoritus(
  @Title("Koulutus")
  koulutusmoduuli: AmmatillinenTutkintoKoulutus,
  override val tutkintonimike: Option[List[Koodistokoodiviite]] = None,
  override val osaamisala: Option[List[Koodistokoodiviite]] = None,
  toimipiste: OrganisaatioWithOid,
  @Description("Tutkinnon suorituksen tila-tieto kertoo, onko tutkinto valmis, kesken tai keskeytetty. Valmis -tilassa oppija on suorittanut tutkintosuorituksen, ja se vahvistetaan erikseen välittämällä tutkinnon vahvistus-tieto. Kesken -tilassa tutkinnon osan suorituksia puuttuu vielä.")
  tila: Koodistokoodiviite,
  override val alkamispäivä: Option[LocalDate] = None,
  vahvistus: Option[Henkilövahvistus] = None,
  suorituskieli: Option[Koodistokoodiviite] = None,
  @Description("Tutkinnon suoritustapa (näyttö / ops). Ammatillisen perustutkinnon voi suorittaa joko opetussuunnitelmaperusteisesti tai näyttönä. Ammattitutkinnot ja erikoisammattitutkinnot suoritetaan aina näyttönä.")
  @OksaUri("tmpOKSAID141", "ammatillisen koulutuksen järjestämistapa")
  @KoodistoUri("ammatillisentutkinnonsuoritustapa")
  suoritustapa: Option[Koodistokoodiviite] = None,
  @Description("Koulutuksen järjestämismuoto. Oppilaitosmuotoinen tai - oppisopimuskoulutus.")
  @OksaUri("tmpOKSAID140", "koulutuksen järjestämismuoto")
  järjestämismuoto: Option[Järjestämismuoto] = None,
  työssäoppimisjaksot: Option[List[Työssäoppimisjakso]] = None,
  @Description("Ammatilliseen tutkintoon liittyvät tutkinnonosan suoritukset")
  @Title("Tutkinnon osat")
  override val osasuoritukset: Option[List[AmmatillisenTutkinnonOsanSuoritus]] = None,
  todistuksellaNäkyvätLisätiedot: Option[LocalizedString] = None,
  @KoodistoKoodiarvo("ammatillinentutkinto")
  tyyppi: Koodistokoodiviite = Koodistokoodiviite("ammatillinentutkinto", "suorituksentyyppi"),
  ryhmä: Option[String] = None
) extends AmmatillinenPäätasonSuoritus with Toimipisteellinen with Todistus with Arvioinniton with Ryhmällinen with Tutkintonimikkeellinen with Osaamisalallinen

@Description("Oppija suorittaa yhtä tai useampaa tutkinnon osaa, eikä koko tutkintoa.")
case class AmmatillisenTutkinnonOsittainenSuoritus(
  @Title("Koulutus")
  koulutusmoduuli: AmmatillinenTutkintoKoulutus,
  override val tutkintonimike: Option[List[Koodistokoodiviite]] = None,
  @Description("Onko kyse uuden tutkintonimikkeen suorituksesta, liittyen aiemmin suoritettuun tutkintoon")
  @DefaultValue(false)
  toinenTutkintonimike: Boolean = false,
  override val osaamisala: Option[List[Koodistokoodiviite]] = None,
  @Description("Onko kyse uuden osaamisalan suorituksesta, liittyen aiemmin suoritettuun tutkintoon")
  @DefaultValue(false)
  toinenOsaamisala: Boolean = false,
  toimipiste: OrganisaatioWithOid,
  tila: Koodistokoodiviite,
  override val alkamispäivä: Option[LocalDate] = None,
  suorituskieli: Option[Koodistokoodiviite] = None,
  @Description("Koulutuksen järjestämismuoto")
  @OksaUri("tmpOKSAID140", "koulutuksen järjestämismuoto")
  järjestämismuoto: Option[Järjestämismuoto] = None,
  työssäoppimisjaksot: Option[List[Työssäoppimisjakso]] = None,
  @Description("Ammatilliseen tutkintoon liittyvät tutkinnonosan suoritukset")
  @Title("Tutkinnon osat")
  override val osasuoritukset: Option[List[AmmatillisenTutkinnonOsanSuoritus]] = None,
  todistuksellaNäkyvätLisätiedot: Option[LocalizedString] = None,
  @KoodistoKoodiarvo("ammatillinentutkintoosittainen")
  tyyppi: Koodistokoodiviite = Koodistokoodiviite("ammatillinentutkintoosittainen", "suorituksentyyppi"),
  ryhmä: Option[String] = None
) extends AmmatillinenPäätasonSuoritus with Toimipisteellinen with VahvistuksetonSuoritus with Arvioinniton with Ryhmällinen with Tutkintonimikkeellinen with Osaamisalallinen

trait AmmatillisenTutkinnonOsanSuoritus extends Suoritus with Työssäoppimisjaksollinen {
  @Description("Suoritettavan tutkinnon osan tunnistetiedot")
  @Title("Tutkinnon osa")
  @Discriminator
  def koulutusmoduuli: AmmatillisenTutkinnonOsa
  @Description("Tutkinto, jonka rakenteeseen tutkinnon osa liittyy. Käytetään vain tapauksissa, joissa tutkinnon osa on poimittu toisesta tutkinnosta.")
  def tutkinto: Option[AmmatillinenTutkintoKoulutus]
  @KoodistoUri("ammatillisentutkinnonosanryhma")
  def tutkinnonOsanRyhmä: Option[Koodistokoodiviite]
  @Description("Oppilaitoksen toimipiste, jossa opinnot on suoritettu")
  @OksaUri("tmpOKSAID148", "koulutusorganisaation toimipiste")
  @Title("Oppilaitos / toimipiste")
  def toimipiste: Option[OrganisaatioWithOid]
  def tila: Koodistokoodiviite
  def arviointi: Option[List[AmmatillinenArviointi]]
  def vahvistus: Option[HenkilövahvistusValinnaisellaTittelillä]
  def alkamispäivä: Option[LocalDate]
  @ComplexObject
  def tunnustettu: Option[OsaamisenTunnustaminen]
  def lisätiedot: Option[List[AmmatillisenTutkinnonOsanLisätieto]]
  def suorituskieli: Option[Koodistokoodiviite]
  @KoodistoKoodiarvo("ammatillisentutkinnonosa")
  def tyyppi: Koodistokoodiviite
  def toimipisteellä(toimipiste: OrganisaatioWithOid): AmmatillisenTutkinnonOsanSuoritus
}

@Description("Ammatilliseen tutkintoon liittyvän yhteisen tutkinnonosan suoritus.")
@Title("Yhteisen tutkinnon osan suoritus")
case class YhteisenAmmatillisenTutkinnonOsanSuoritus(
  koulutusmoduuli: YhteinenTutkinnonOsa,
  tutkinto: Option[AmmatillinenTutkintoKoulutus] = None,
<<<<<<< HEAD
  @Description("Tieto siitä mihin tutkinnon osan ryhmään osan suoritus (Ammatilliset tutkinnon osat, Yhteiset tutkinnon osat, Vapaavalintaiset tutkinnon osat, Tutkintoa yksilöllisesti laajentavat tutkinnon osat) kuuluu")
=======
  @KoodistoKoodiarvo("2") // Yhteiset tutkinnon osat
>>>>>>> 201ed6d7
  tutkinnonOsanRyhmä: Option[Koodistokoodiviite] = None,
  toimipiste: Option[OrganisaatioWithOid],
  tila: Koodistokoodiviite,
  arviointi: Option[List[AmmatillinenArviointi]] = None,
  vahvistus: Option[HenkilövahvistusValinnaisellaTittelillä] = None,
  override val alkamispäivä: Option[LocalDate] = None,
  tunnustettu: Option[OsaamisenTunnustaminen] = None,
  lisätiedot: Option[List[AmmatillisenTutkinnonOsanLisätieto]] = None,
  suorituskieli: Option[Koodistokoodiviite] = None,
  näyttö: Option[Näyttö] = None,
  työssäoppimisjaksot: Option[List[Työssäoppimisjakso]] = None,
  @Title("Osa-alueet")
  override val osasuoritukset: Option[List[AmmatillisenTutkinnonOsanOsaAlueenSuoritus]] = None,
  tyyppi: Koodistokoodiviite = Koodistokoodiviite("ammatillisentutkinnonosa", koodistoUri = "suorituksentyyppi")
) extends AmmatillisenTutkinnonOsanSuoritus {
  def toimipisteellä(toimipiste: OrganisaatioWithOid) = copy(toimipiste = Some(toimipiste))
}

@Description("Ammatilliseen tutkintoon liittyvän, muun kuin yhteisen tutkinnonosan suoritus.")
@Title("Muun tutkinnon osan suoritus")
case class MuunAmmatillisenTutkinnonOsanSuoritus(
  koulutusmoduuli: MuuKuinYhteinenTutkinnonOsa,
  tutkinto: Option[AmmatillinenTutkintoKoulutus] = None,
<<<<<<< HEAD
  @Description("Tieto siitä mihin tutkinnon osan ryhmään osan suoritus (Ammatilliset tutkinnon osat, Yhteiset tutkinnon osat, Vapaavalintaiset tutkinnon osat, Tutkintoa yksilöllisesti laajentavat tutkinnon osat) kuuluu")
=======
  @KoodistoKoodiarvo("1") // Ammatilliset tutkinnon osat
  @KoodistoKoodiarvo("3") // Vapaavalintaiset tutkinnon osat
  @KoodistoKoodiarvo("4") // Tutkintoa yksilöllisesti laajentavat tutkinnon osat
>>>>>>> 201ed6d7
  tutkinnonOsanRyhmä: Option[Koodistokoodiviite] = None,
  toimipiste: Option[OrganisaatioWithOid],
  tila: Koodistokoodiviite,
  arviointi: Option[List[AmmatillinenArviointi]] = None,
  vahvistus: Option[HenkilövahvistusValinnaisellaTittelillä] = None,
  override val alkamispäivä: Option[LocalDate] = None,
  tunnustettu: Option[OsaamisenTunnustaminen] = None,
  lisätiedot: Option[List[AmmatillisenTutkinnonOsanLisätieto]] = None,
  suorituskieli: Option[Koodistokoodiviite] = None,
  @Description("Suoritukseen liittyvän näytön tiedot")
  @ComplexObject
  näyttö: Option[Näyttö] = None,
  työssäoppimisjaksot: Option[List[Työssäoppimisjakso]] = None,
  override val osasuoritukset: Option[List[AmmatillisenTutkinnonOsaaPienemmänKokonaisuudenSuoritus]] = None,
  tyyppi: Koodistokoodiviite = Koodistokoodiviite("ammatillisentutkinnonosa", koodistoUri = "suorituksentyyppi")
) extends AmmatillisenTutkinnonOsanSuoritus {
  def toimipisteellä(toimipiste: OrganisaatioWithOid) = copy(toimipiste = Some(toimipiste))
}

@Description("Tutkinnon suoritukseen kuuluvien työssäoppimisjaksojen tiedot (aika, paikka, työtehtävät, laajuus).")
case class Työssäoppimisjakso(
  alku: LocalDate,
  loppu: Option[LocalDate],
  @Description("Työssäoppimispaikan nimi")
  työssäoppimispaikka: Option[LocalizedString],
  @KoodistoUri("kunta")
  @Description("Kunta, jossa työssäoppiminen on tapahtunut")
  paikkakunta: Koodistokoodiviite,
  @Description("Maa, jossa työssäoppiminen on tapahtunut")
  @KoodistoUri("maatjavaltiot2")
  maa: Koodistokoodiviite,
  @Description("Työtehtävien kuvaus")
  työtehtävät: Option[LocalizedString],
  laajuus: LaajuusOsaamispisteissä
) extends Jakso

@Title("Ammatillinen tutkintokoulutus")
@Description("Ammatillisen tutkinnon tunnistetiedot. Ammatillisille koulutuksille on ePerusteet.")
case class AmmatillinenTutkintoKoulutus(
 tunniste: Koodistokoodiviite,
 perusteenDiaarinumero: Option[String]
) extends DiaarinumerollinenKoulutus {
  override def laajuus = None
  override def isTutkinto = true
}

sealed trait AmmatillisenTutkinnonOsa extends Koulutusmoduuli {
  def laajuus: Option[LaajuusOsaamispisteissä]
  def pakollinen: Boolean
}

object AmmatillisenTutkinnonOsa {
  val yhteisetTutkinnonOsat = List("101053", "101054", "101055", "101056").map(Koodistokoodiviite(_, "tutkinnonosat"))
}

trait ValtakunnallinenTutkinnonOsa extends AmmatillisenTutkinnonOsa with KoodistostaLöytyväKoulutusmoduuli with Valinnaisuus with ValmaKoulutuksenOsa with TelmaKoulutuksenOsa with NäyttötutkintoonValmistavanKoulutuksenOsa {
  @Description("Tutkinnon osan kansallinen koodi")
  @KoodistoUri("tutkinnonosat")
  def tunniste: Koodistokoodiviite
}

trait MuuKuinYhteinenTutkinnonOsa extends AmmatillisenTutkinnonOsa

@Description("Yhteisen tutkinnon osan tunnistetiedot")
case class YhteinenTutkinnonOsa(
  @KoodistoKoodiarvo("101053")
  @KoodistoKoodiarvo("101054")
  @KoodistoKoodiarvo("101055")
  @KoodistoKoodiarvo("101056")
  tunniste: Koodistokoodiviite,
  pakollinen: Boolean,
  override val laajuus: Option[LaajuusOsaamispisteissä]
) extends ValtakunnallinenTutkinnonOsa

@Description("Opetussuunnitelmaan kuuluvan tutkinnon osan tunnistetiedot")
case class MuuValtakunnallinenTutkinnonOsa(
  tunniste: Koodistokoodiviite,
  pakollinen: Boolean,
  override val laajuus: Option[LaajuusOsaamispisteissä]
) extends ValtakunnallinenTutkinnonOsa with MuuKuinYhteinenTutkinnonOsa

@Description("Paikallisen tutkinnon osan tunnistetiedot")
case class PaikallinenTutkinnonOsa(
  tunniste: PaikallinenKoodi,
  @Description("Tutkinnonosan kuvaus sisältäen ammattitaitovaatimukset")
  kuvaus: LocalizedString,
  pakollinen: Boolean,
  override val laajuus: Option[LaajuusOsaamispisteissä]
) extends AmmatillisenTutkinnonOsa with PaikallinenKoulutusmoduuli with Valinnaisuus with MuuKuinYhteinenTutkinnonOsa

@Title("Ammatillisen tutkinnon osaa pienempi kokonaisuus")
@Description("Muiden kuin yhteisten tutkinnon osien osasuoritukset")
case class AmmatillisenTutkinnonOsaaPienemmänKokonaisuudenSuoritus(
  @Title("Kokonaisuus")
  koulutusmoduuli: AmmatillisenTutkinnonOsaaPienempiKokonaisuus,
  tila: Koodistokoodiviite,
  arviointi: Option[List[AmmatillinenArviointi]] = None,
  override val alkamispäivä: Option[LocalDate] = None,
  @ComplexObject
  tunnustettu: Option[OsaamisenTunnustaminen] = None,
  lisätiedot: Option[List[AmmatillisenTutkinnonOsanLisätieto]] = None,
  suorituskieli: Option[Koodistokoodiviite] = None,
  @KoodistoKoodiarvo("ammatillisentutkinnonosaapienempikokonaisuus")
  tyyppi: Koodistokoodiviite = Koodistokoodiviite("ammatillisentutkinnonosaapienempikokonaisuus", "suorituksentyyppi")
) extends Suoritus with VahvistuksetonSuoritus

@Title("Ammatillisen tutkinnon osan osa-alueen suoritus")
@Description("Ammatillisen tutkinnon osan osa-alueen suorituksen tiedot")
case class AmmatillisenTutkinnonOsanOsaAlueenSuoritus(
  @Title("Osa-alue")
  @Description("Ammatillisen tutkinnon osan osa-alueen (vieras tai toinen kotimainen kieli, äidinkieli, paikallinen tutkinnon osan osa-alue, valtakunnallinen tutkinnon osan osa-alue) tunnistetiedot")
  koulutusmoduuli: AmmatillisenTutkinnonOsanOsaAlue,
  tila: Koodistokoodiviite,
  arviointi: Option[List[AmmatillinenArviointi]] = None,
  override val alkamispäivä: Option[LocalDate] = None,
  @Description("Jos osa-alue on suoritettu osaamisen tunnustamisena, syötetään tänne osaamisen tunnustamiseen liittyvät lisätiedot")
  @ComplexObject
  tunnustettu: Option[OsaamisenTunnustaminen] = None,
  lisätiedot: Option[List[AmmatillisenTutkinnonOsanLisätieto]] = None,
  suorituskieli: Option[Koodistokoodiviite] = None,
  @KoodistoKoodiarvo("ammatillisentutkinnonosanosaalue")
  tyyppi: Koodistokoodiviite = Koodistokoodiviite("ammatillisentutkinnonosanosaalue", "suorituksentyyppi")
) extends Suoritus with VahvistuksetonSuoritus

@Description("Ammatillisen tutkinnon osaa pienemmän kokonaisuuden tunnistetiedot")
case class AmmatillisenTutkinnonOsaaPienempiKokonaisuus(
  tunniste: PaikallinenKoodi,
  @Description("Opintokokonaisuuden kuvaus")
  kuvaus: LocalizedString,
  laajuus: Option[LaajuusOsaamispisteissä] = None
) extends PaikallinenKoulutusmoduuli

trait AmmatillisenTutkinnonOsanOsaAlue extends Koulutusmoduuli {
  def pakollinen: Boolean
}

@Description("Paikallisen tutkinnon osan osa-alueen tunnistetiedot")
@Title("Paikallinen tutkinnon osan osa-alue")
case class PaikallinenAmmatillisenTutkinnonOsanOsaAlue(
  tunniste: PaikallinenKoodi,
  @Description("Tutkinnonosan osa-alueen kuvaus")
  kuvaus: LocalizedString,
  @Description("Onko pakollinen tutkinnossa (true/false).")
  pakollinen: Boolean,
  laajuus: Option[LaajuusOsaamispisteissä] = None
) extends AmmatillisenTutkinnonOsanOsaAlue with PaikallinenKoulutusmoduuli

@Description("Valtakunnallisen tutkinnon osan osa-alueen tunnistetiedot")
@Title("Valtakunnallinen tutkinnon osan osa-alue")
case class ValtakunnallinenAmmatillisenTutkinnonOsanOsaAlue(
  @Description("Valtakunnallisen tutkinnon osan osa-alueen tunniste.")
  @KoodistoUri("ammatillisenoppiaineet")
  tunniste: Koodistokoodiviite,
  @Description("Onko pakollinen tutkinnossa (true/false).")
  pakollinen: Boolean,
  laajuus: Option[LaajuusOsaamispisteissä]
) extends AmmatillisenTutkinnonOsanOsaAlue with KoodistostaLöytyväKoulutusmoduuli

@Title("Vieras tai toinen kotimainen kieli")
case class AmmatillisenTutkinnonVierasTaiToinenKotimainenKieli(
  @KoodistoKoodiarvo("VK")
  @KoodistoKoodiarvo("TK1")
  @KoodistoUri("ammatillisenoppiaineet")
  tunniste: Koodistokoodiviite,
  @Description("Mikä kieli on kyseessä")
  @KoodistoUri("kielivalikoima")
  @Discriminator
  kieli: Koodistokoodiviite,
  @Description("Onko pakollinen tutkinnossa (true/false).")
  pakollinen: Boolean,
  laajuus: Option[LaajuusOsaamispisteissä]
) extends AmmatillisenTutkinnonOsanOsaAlue with KoodistostaLöytyväKoulutusmoduuli{
  override def description(text: LocalizationRepository) = concat(nimi, ", ", kieli)
}

@Title("Äidinkieli")
case class AmmatillisenTutkinnonÄidinkieli(
  @KoodistoKoodiarvo("AI")
  @KoodistoUri("ammatillisenoppiaineet")
  tunniste: Koodistokoodiviite,
  @Description("Mikä kieli on kyseessä")
  @KoodistoUri("oppiaineaidinkielijakirjallisuus")
  @Discriminator
  kieli: Koodistokoodiviite,
  @Description("Onko pakollinen tutkinnossa (true/false).")
  pakollinen: Boolean,
  laajuus: Option[LaajuusOsaamispisteissä]
) extends AmmatillisenTutkinnonOsanOsaAlue with KoodistostaLöytyväKoulutusmoduuli{
  override def description(text: LocalizationRepository) = concat(nimi, ", ", kieli)
}

@Description("Suoritukseen liittyvät lisätiedot, kuten mukautettu arviointi tai poikkeus arvioinnissa")
case class AmmatillisenTutkinnonOsanLisätieto(
  @Description("Lisätiedon tyyppi kooditettuna")
  @KoodistoUri("ammatillisentutkinnonosanlisatieto")
  tunniste: Koodistokoodiviite,
  @Description("Lisätiedon kuvaus siinä muodossa, kuin se näytetään todistuksella")
  kuvaus: LocalizedString
)

@Description("Näytön kuvaus")
case class Näyttö(
  @Description("Vapaamuotoinen kuvaus suoritetusta näytöstä")
  kuvaus: Option[LocalizedString],
  suorituspaikka: Option[NäytönSuorituspaikka],
  @Description("Näyttötilaisuuden ajankohta")
  suoritusaika: Option[NäytönSuoritusaika],
  @Description("Näytön arvioinnin lisätiedot")
  @Flatten
  arviointi: Option[NäytönArviointi],
  @Description("Onko näyttö suoritettu työssäoppimisen yhteydessä (true/false)")
  työssäoppimisenYhteydessä: Boolean = false,
  @Description("Halutaanko näytöstä erillinen todistus. Puuttuva arvo tulkitaan siten, että halukkuutta ei tiedetä.")
  haluaaTodistuksen: Option[Boolean] = None
)

@Description("Ammatillisen näytön suorituspaikka")
case class NäytönSuorituspaikka(
  @Description("Suorituspaikan tyyppi 1-numeroisella koodilla")
  @KoodistoUri("ammatillisennaytonsuorituspaikka")
  tunniste: Koodistokoodiviite,
  @Description("Vapaamuotoinen suorituspaikan kuvaus")
  kuvaus: LocalizedString
)

@Description("Näyttötilaisuuden ajankohta")
case class NäytönSuoritusaika(
  @Description("Näyttötilaisuuden alkamispäivämäärä. Muoto YYYY-MM-DD")
  alku: LocalDate,
  @Description("Näyttötilaisuuden päättymispäivämäärä. Muoto YYYY-MM-DD")
  loppu: LocalDate
)

@Description("Näytön arvioinnin lisätiedot.")
case class NäytönArviointi (
  arvosana: Koodistokoodiviite,
  päivä: LocalDate,
  arvioitsijat: Option[List[NäytönArvioitsija]] = None,
  @Tabular
  arviointikohteet: Option[List[NäytönArviointikohde]],
  @KoodistoUri("ammatillisennaytonarvioinnistapaattaneet")
  @Description("Arvioinnista päättäneet tahot, ilmaistuna 1-numeroisella koodilla")
  @MinItems(1)
  arvioinnistaPäättäneet: List[Koodistokoodiviite],
  @KoodistoUri("ammatillisennaytonarviointikeskusteluunosallistuneet")
  @Description("Arviointikeskusteluun osallistuneet tahot, ilmaistuna 1-numeroisella koodilla")
  @MinItems(1)
  arviointikeskusteluunOsallistuneet: List[Koodistokoodiviite],
  @Description("Jos näyttö on hylätty, kuvataan hylkäyksen perusteet tänne.")
  hylkäyksenPeruste: Option[LocalizedString] = None
) extends AmmatillinenKoodistostaLöytyväArviointi

@Description("Näytön eri arviointikohteiden (Työprosessin hallinta jne) arvosanat.")
case class NäytönArviointikohde(
  @Description("Arviointikohteen tunniste")
  @KoodistoUri("ammatillisennaytonarviointikohde")
  @Title("Arviointikohde")
  tunniste: Koodistokoodiviite,
  @Description("Arvosana. Kullekin arviointiasteikolle löytyy oma koodistonsa")
  @KoodistoUri("arviointiasteikkoammatillinenhyvaksyttyhylatty")
  @KoodistoUri("arviointiasteikkoammatillinent1k3")
  arvosana: Koodistokoodiviite
)

case class NäytönArvioitsija(
  @Representative
  nimi: String,
  @Description("Onko suorittanut näyttötutkintomestarikoulutuksen (true/false). Puuttuva arvo tulkitaan siten, että koulutuksen suorittamisesta ei ole tietoa.")
  @Title("Näyttötutkintomestari")
  ntm: Option[Boolean]
) extends SuorituksenArvioitsija

@Description("Oppisopimuksen tiedot")
case class Oppisopimus(
  @Flatten
  työnantaja: Yritys
)

trait Järjestämismuoto {
  @Discriminator
  def tunniste: Koodistokoodiviite
}

@Description("Järjestämismuoto ilman lisätietoja")
case class JärjestämismuotoIlmanLisätietoja(
  @Description("Koulutuksen järjestämismuodon tunniste.")
  @KoodistoUri("jarjestamismuoto")
  @Representative
  tunniste: Koodistokoodiviite
) extends Järjestämismuoto

@Description("Koulutuksen järjestäminen oppisopimuskoulutuksena. Sisältää oppisopimuksen lisätiedot")
case class OppisopimuksellinenJärjestämismuoto(
  @Description("Koulutuksen järjestämismuodon tunniste.")
  @KoodistoUri("jarjestamismuoto")
  @KoodistoKoodiarvo("20")
  tunniste: Koodistokoodiviite,
  @Flatten
  @Discriminator
  oppisopimus: Oppisopimus
) extends Järjestämismuoto

@Description("Jos kyseessä erityisopiskelija, jolle on tehty henkilökohtainen opetuksen järjestämistä koskeva suunnitelma (HOJKS), täytetään tämä tieto. Objektin puuttuminen tai null-arvo tulkitaan siten, että suunnitelmaa ei ole tehty.")
@OksaUri("tmpOKSAID228", "erityisopiskelija")
case class Hojks(
  @Description("Tieto kertoo sen, suorittaako erityisopiskelija koulutusta omassa erityisryhmässään vai inklusiivisesti opetuksen mukana (erityisopiskelijan opetusryhmä-tieto, vain jos HOJKS-opiskelija).")
  @KoodistoUri("opetusryhma")
  opetusryhmä: Koodistokoodiviite,
  @Description("Alkamispäivämäärä. Muoto YYYY-MM-DD")
  alku: Option[LocalDate] = None,
  @Description("Loppupäivämäärä. Muoto YYYY-MM-DD")
  loppu: Option[LocalDate] = None
)

case class LaajuusOsaamispisteissä(
  arvo: Float,
  @KoodistoKoodiarvo("6")
  yksikkö: Koodistokoodiviite = Koodistokoodiviite("6", Some(finnish("Osaamispistettä")), "opintojenlaajuusyksikko")
) extends Laajuus

@Description("Suoritettavan näyttötutkintoon valmistavan koulutuksen osan tiedot.")
case class NäyttötutkintoonValmistavanKoulutuksenOsanSuoritus(
  @Title("Koulutuksen osa")
  @Description("Näyttötutkintoon valmistavan koulutuksen osan tunnistetiedot.")
  koulutusmoduuli: NäyttötutkintoonValmistavanKoulutuksenOsa,
  tila: Koodistokoodiviite,
  override val alkamispäivä: Option[LocalDate] = None,
  suorituskieli: Option[Koodistokoodiviite] = None,
  työssäoppimisjaksot: Option[List[Työssäoppimisjakso]] = None,
  @KoodistoKoodiarvo("nayttotutkintoonvalmistavankoulutuksenosa")
  tyyppi: Koodistokoodiviite = Koodistokoodiviite("nayttotutkintoonvalmistavankoulutuksenosa", koodistoUri = "suorituksentyyppi")
) extends VahvistuksetonSuoritus with Arvioinniton

trait NäyttötutkintoonValmistavanKoulutuksenOsa extends Koulutusmoduuli

@Description("Ammatilliseen peruskoulutukseen valmentavan koulutuksen osan tunnistetiedot")
case class PaikallinenNäyttötutkintoonValmistavanKoulutuksenOsa(
  tunniste: PaikallinenKoodi,
  @Description("Tutkinnonosan kuvaus sisältäen ammattitaitovaatimukset")
  kuvaus: LocalizedString
) extends PaikallinenKoulutusmoduuli with NäyttötutkintoonValmistavanKoulutuksenOsa{
  def laajuus = None
}

trait ValmentavaSuoritus extends PäätasonSuoritus with Toimipisteellinen with Todistus with Arvioinniton {
  override def osasuoritukset: Option[List[ValmentavanKoulutuksenOsanSuoritus]] = None
}

@Description("Ammatilliseen peruskoulutukseen valmentava koulutus (VALMA)")
@Title("VALMA-koulutuksen suoritus")
case class ValmaKoulutuksenSuoritus(
  @Title("Koulutus")
  koulutusmoduuli: ValmaKoulutus,
  toimipiste: OrganisaatioWithOid,
  tila: Koodistokoodiviite,
  vahvistus: Option[HenkilövahvistusPaikkakunnalla] = None,
  suorituskieli: Option[Koodistokoodiviite] = None,
  todistuksellaNäkyvätLisätiedot: Option[LocalizedString] = None,
  työssäoppimisjaksot: Option[List[Työssäoppimisjakso]] = None,
  @Title("Koulutuksen osat")
  override val osasuoritukset: Option[List[ValmaKoulutuksenOsanSuoritus]],
  @KoodistoKoodiarvo("valma")
  tyyppi: Koodistokoodiviite = Koodistokoodiviite("valma", koodistoUri = "suorituksentyyppi"),
  ryhmä: Option[String] = None
) extends ValmentavaSuoritus with AmmatillinenPäätasonSuoritus with Ryhmällinen

@Description("Suoritettavan VALMA-koulutuksen osan / osien tiedot.")
@Title("VALMA-koulutuksen osan suoritus")
case class ValmaKoulutuksenOsanSuoritus(
  @Title("Koulutuksen osa")
  @Description("Ammatilliseen peruskoulutukseen valmentavan koulutuksen osan tunnistetiedot")
  koulutusmoduuli: ValmaKoulutuksenOsa,
  tila: Koodistokoodiviite,
  arviointi: Option[List[AmmatillinenArviointi]],
  vahvistus: Option[HenkilövahvistusValinnaisellaTittelillä] = None,
  override val alkamispäivä: Option[LocalDate] = None,
  suorituskieli: Option[Koodistokoodiviite] = None,
  @ComplexObject
  tunnustettu: Option[OsaamisenTunnustaminen] = None,
  lisätiedot: Option[List[AmmatillisenTutkinnonOsanLisätieto]] = None,
  @Description("Suoritukseen liittyvän näytön tiedot")
  @ComplexObject
  näyttö: Option[Näyttö] = None,
  @Description("Tutkinnon suoritukseen kuuluvat työssäoppimisjaksot")
  työssäoppimisjaksot: Option[List[Työssäoppimisjakso]] = None,
  @KoodistoKoodiarvo("valmakoulutuksenosa")
  tyyppi: Koodistokoodiviite = Koodistokoodiviite("valmakoulutuksenosa", koodistoUri = "suorituksentyyppi")
) extends ValmentavanKoulutuksenOsanSuoritus

@Description("Ammatilliseen peruskoulutukseen valmentavan koulutuksen (VALMA) tunnistetiedot")
@Title("Valma-koulutus")
case class ValmaKoulutus(
  @KoodistoKoodiarvo("999901")
  tunniste: Koodistokoodiviite = Koodistokoodiviite("999901", koodistoUri = "koulutus"),
  perusteenDiaarinumero: Option[String] = None,
  laajuus: Option[LaajuusOsaamispisteissä] = None
) extends DiaarinumerollinenKoulutus

trait ValmaKoulutuksenOsa extends Koulutusmoduuli

@Description("Ammatilliseen peruskoulutukseen valmentavan koulutuksen osan tunnistetiedot")
@Title("Paikallinen Valma-koulutuksen osa")
case class PaikallinenValmaKoulutuksenOsa(
  tunniste: PaikallinenKoodi,
  @Description("Tutkinnonosan kuvaus sisältäen ammattitaitovaatimukset")
  kuvaus: LocalizedString,
  laajuus: Option[LaajuusOsaamispisteissä],
  pakollinen: Boolean
) extends PaikallinenKoulutusmoduuli with Valinnaisuus with ValmaKoulutuksenOsa

@Description("Työhön ja itsenäiseen elämään valmentava koulutus (TELMA)")
@Title("TELMA-koulutuksen suoritus")
case class TelmaKoulutuksenSuoritus(
  @Title("Koulutus")
  koulutusmoduuli: TelmaKoulutus,
  toimipiste: OrganisaatioWithOid,
  tila: Koodistokoodiviite,
  vahvistus: Option[HenkilövahvistusPaikkakunnalla] = None,
  suorituskieli: Option[Koodistokoodiviite] = None,
  todistuksellaNäkyvätLisätiedot: Option[LocalizedString] = None,
  työssäoppimisjaksot: Option[List[Työssäoppimisjakso]] = None,
  @Description("Työhön ja itsenäiseen elämään valmentavan koulutuksen osasuoritukset")
  @Title("Koulutuksen osat")
  override val osasuoritukset: Option[List[TelmaKoulutuksenOsanSuoritus]],
  @KoodistoKoodiarvo("telma")
  tyyppi: Koodistokoodiviite = Koodistokoodiviite("telma", koodistoUri = "suorituksentyyppi"),
  ryhmä: Option[String] = None
) extends ValmentavaSuoritus with AmmatillinenPäätasonSuoritus with Ryhmällinen

@Title("TELMA-koulutuksen osan suoritus")
@Description("Suoritettavan TELMA-koulutuksen osan tiedot.")
case class TelmaKoulutuksenOsanSuoritus(
  @Title("Koulutuksen osa")
  @Description("Työhön ja itsenäiseen elämään valmentavan koulutuksen (TELMA) osan tunnistetiedot.")
  koulutusmoduuli: TelmaKoulutuksenOsa,
  tila: Koodistokoodiviite,
  arviointi: Option[List[AmmatillinenArviointi]],
  vahvistus: Option[HenkilövahvistusValinnaisellaTittelillä] = None,
  override val alkamispäivä: Option[LocalDate] = None,
  suorituskieli: Option[Koodistokoodiviite] = None,
  @ComplexObject
  tunnustettu: Option[OsaamisenTunnustaminen] = None,
  lisätiedot: Option[List[AmmatillisenTutkinnonOsanLisätieto]] = None,
  @Description("Suoritukseen liittyvän näytön tiedot")
  @ComplexObject
  näyttö: Option[Näyttö] = None,
  työssäoppimisjaksot: Option[List[Työssäoppimisjakso]] = None,
  @KoodistoKoodiarvo("telmakoulutuksenosa")
  tyyppi: Koodistokoodiviite = Koodistokoodiviite("telmakoulutuksenosa", koodistoUri = "suorituksentyyppi")
) extends ValmentavanKoulutuksenOsanSuoritus

@Description("Työhön ja itsenäiseen elämään valmentavan koulutuksen (TELMA) tunnistetiedot")
@Title("Telma-koulutus")
case class TelmaKoulutus(
  @KoodistoKoodiarvo("999903")
  tunniste: Koodistokoodiviite = Koodistokoodiviite("999903", koodistoUri = "koulutus"),
  perusteenDiaarinumero: Option[String] = None,
  laajuus: Option[LaajuusOsaamispisteissä] = None
) extends DiaarinumerollinenKoulutus

trait TelmaKoulutuksenOsa extends Koulutusmoduuli

@Description("Työhön ja itsenäiseen elämään valmentavan koulutuksen osan tunnistiedot")
@Title("Paikallinen Telma-koulutuksen osa")
case class PaikallinenTelmaKoulutuksenOsa(
  tunniste: PaikallinenKoodi,
  @Description("Tutkinnonosan kuvaus sisältäen ammattitaitovaatimukset")
  kuvaus: LocalizedString,
  laajuus: Option[LaajuusOsaamispisteissä],
  pakollinen: Boolean
) extends PaikallinenKoulutusmoduuli with Valinnaisuus with TelmaKoulutuksenOsa

trait AmmatillinenKoodistostaLöytyväArviointi extends KoodistostaLöytyväArviointi with ArviointiPäivämäärällä {
  @KoodistoUri("arviointiasteikkoammatillinenhyvaksyttyhylatty")
  @KoodistoUri("arviointiasteikkoammatillinent1k3")
  override def arvosana: Koodistokoodiviite
  override def arvioitsijat: Option[List[SuorituksenArvioitsija]]
  override def hyväksytty = arvosana.koodiarvo match {
    case "0" => false
    case "Hylätty" => false
    case _ => true
  }
}

case class AmmatillinenArviointi(
  arvosana: Koodistokoodiviite,
  päivä: LocalDate,
  @Description("Tutkinnon osan suorituksen arvioinnista päättäneen henkilön nimi")
  arvioitsijat: Option[List[Arvioitsija]] = None,
  kuvaus: Option[LocalizedString] = None
) extends AmmatillinenKoodistostaLöytyväArviointi with SanallinenArviointi

trait Tutkintonimikkeellinen {
  @Description("Tieto siitä mihin tutkintonimikkeeseen oppijan tutkinto liittyy")
  @KoodistoUri("tutkintonimikkeet")
  @OksaUri("tmpOKSAID588", "tutkintonimike")
  def tutkintonimike: Option[List[Koodistokoodiviite]] = None
}

trait Osaamisalallinen {
  @Description("Tieto siitä mihin osaamisalaan/osaamisaloihin oppijan tutkinto liittyy")
  @KoodistoUri("osaamisala")
  @OksaUri(tunnus = "tmpOKSAID299", käsite = "osaamisala")
  def osaamisala: Option[List[Koodistokoodiviite]] = None
}<|MERGE_RESOLUTION|>--- conflicted
+++ resolved
@@ -226,11 +226,8 @@
 case class YhteisenAmmatillisenTutkinnonOsanSuoritus(
   koulutusmoduuli: YhteinenTutkinnonOsa,
   tutkinto: Option[AmmatillinenTutkintoKoulutus] = None,
-<<<<<<< HEAD
   @Description("Tieto siitä mihin tutkinnon osan ryhmään osan suoritus (Ammatilliset tutkinnon osat, Yhteiset tutkinnon osat, Vapaavalintaiset tutkinnon osat, Tutkintoa yksilöllisesti laajentavat tutkinnon osat) kuuluu")
-=======
   @KoodistoKoodiarvo("2") // Yhteiset tutkinnon osat
->>>>>>> 201ed6d7
   tutkinnonOsanRyhmä: Option[Koodistokoodiviite] = None,
   toimipiste: Option[OrganisaatioWithOid],
   tila: Koodistokoodiviite,
@@ -254,13 +251,10 @@
 case class MuunAmmatillisenTutkinnonOsanSuoritus(
   koulutusmoduuli: MuuKuinYhteinenTutkinnonOsa,
   tutkinto: Option[AmmatillinenTutkintoKoulutus] = None,
-<<<<<<< HEAD
   @Description("Tieto siitä mihin tutkinnon osan ryhmään osan suoritus (Ammatilliset tutkinnon osat, Yhteiset tutkinnon osat, Vapaavalintaiset tutkinnon osat, Tutkintoa yksilöllisesti laajentavat tutkinnon osat) kuuluu")
-=======
   @KoodistoKoodiarvo("1") // Ammatilliset tutkinnon osat
   @KoodistoKoodiarvo("3") // Vapaavalintaiset tutkinnon osat
   @KoodistoKoodiarvo("4") // Tutkintoa yksilöllisesti laajentavat tutkinnon osat
->>>>>>> 201ed6d7
   tutkinnonOsanRyhmä: Option[Koodistokoodiviite] = None,
   toimipiste: Option[OrganisaatioWithOid],
   tila: Koodistokoodiviite,
