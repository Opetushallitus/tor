--- conflicted
+++ resolved
@@ -109,18 +109,13 @@
   arviointi: Option[List[LukionOppiaineenArviointi]] = None,
   suorituskieli: Option[Koodistokoodiviite],
   @Description("Oppiaineeseen kuuluvien kurssien suoritukset")
-<<<<<<< HEAD
-  override val osasuoritukset: Option[List[LukionKurssinSuoritus]]
-) extends OppiaineenSuoritus {
-  override def tarvitseeVahvistuksen = false
-}
-=======
   @Title("Kurssit")
   override val osasuoritukset: Option[List[LukionKurssinSuoritus]],
   @KoodistoKoodiarvo("lukionoppiaine")
   tyyppi: Koodistokoodiviite = Koodistokoodiviite(koodiarvo = "lukionoppiaine", koodistoUri = "suorituksentyyppi")
-) extends OppiaineenSuoritus
->>>>>>> eefb2f23
+) extends OppiaineenSuoritus {
+  override def tarvitseeVahvistuksen = false
+}
 
 case class LukionKurssinSuoritus(
   @Description("Lukion kurssin tunnistetiedot")
