--- conflicted
+++ resolved
@@ -60,12 +60,7 @@
   toimipiste: OrganisaatioWithOid,
   tila: Koodistokoodiviite,
   vahvistus: Option[HenkilövahvistusPaikkakunnalla] = None,
-<<<<<<< HEAD
   suorituskieli: Koodistokoodiviite,
-  @Description("Oppiaineiden suoritukset")
-=======
-  suorituskieli: Option[Koodistokoodiviite] = None,
->>>>>>> 06f5ccdd
   @Title("Oppiaineet")
   override val osasuoritukset: Option[List[PreIBOppiaineenSuoritus]],
   todistuksellaNäkyvätLisätiedot: Option[LocalizedString] = None,
