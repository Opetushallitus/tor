--- conflicted
+++ resolved
@@ -197,12 +197,8 @@
         :: validateStatus(suoritus, parent)
         :: validateLaajuus(suoritus)
         :: validateOppiaineet(suoritus)
-<<<<<<< HEAD
         :: validateTutkinnonosanRyhmä(suoritus)
-        :: suoritus.osasuoritusLista.map(validateSuoritus(_, opiskeluoikeus, suoritus.vahvistus.orElse(vahvistus)))
-=======
         :: suoritus.osasuoritusLista.map(validateSuoritus(_, opiskeluoikeus, suoritus :: parent))
->>>>>>> 6488a9a6
     )
   }
 
