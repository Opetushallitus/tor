package fi.oph.koski.validation

import java.lang.Character.isDigit
import java.time.LocalDate

import com.typesafe.config.Config
import fi.oph.koski.eperusteet.EPerusteetRepository
import fi.oph.koski.henkilo.HenkilöRepository
import fi.oph.koski.http.{HttpStatus, KoskiErrorCategory}
import fi.oph.koski.json.JsonSerializer
import fi.oph.koski.koodisto.KoodistoViitePalvelu
import fi.oph.koski.koskiuser.{AccessType, KoskiSession}
import fi.oph.koski.opiskeluoikeus.KoskiOpiskeluoikeusRepository
import fi.oph.koski.organisaatio.OrganisaatioRepository
import fi.oph.koski.schema.Henkilö.Oid
import fi.oph.koski.schema.Opiskeluoikeus.{koulutustoimijaTraversal, oppilaitosTraversal, toimipisteetTraversal}
import fi.oph.koski.schema._
import fi.oph.koski.tutkinto.Koulutustyyppi._
import fi.oph.koski.tutkinto.TutkintoRepository
import fi.oph.koski.validation.DateValidation._
import fi.oph.koski.util.Timing
import mojave._
import org.json4s.{JArray, JValue}

// scalastyle:off line.size.limit
// scalastyle:off number.of.methods

class KoskiValidator(tutkintoRepository: TutkintoRepository, val koodistoPalvelu: KoodistoViitePalvelu, val organisaatioRepository: OrganisaatioRepository, koskiOpiskeluoikeudet: KoskiOpiskeluoikeusRepository, henkilöRepository: HenkilöRepository, ePerusteet: EPerusteetRepository, config: Config) extends Timing {
  def validateAsJson(oppija: Oppija)(implicit user: KoskiSession, accessType: AccessType.Value): Either[HttpStatus, Oppija] = {
    extractAndValidateOppija(JsonSerializer.serialize(oppija))
  }

  def extractAndValidateBatch(oppijatJson: JArray)(implicit user: KoskiSession, accessType: AccessType.Value): List[(Either[HttpStatus, Oppija], JValue)] = {
    timed("extractAndValidateBatch") {
      oppijatJson.arr.par.map { oppijaJson =>
        (extractAndValidateOppija(oppijaJson), oppijaJson)
      }.toList
    }
  }

  def extractAndValidateOppija(parsedJson: JValue)(implicit user: KoskiSession, accessType: AccessType.Value): Either[HttpStatus, Oppija] = {
    timed("extractAndValidateOppija"){
      val extractionResult: Either[HttpStatus, Oppija] = timed("extract")(ValidatingAndResolvingExtractor.extract[Oppija](parsedJson, ValidationAndResolvingContext(koodistoPalvelu, organisaatioRepository)))
      extractionResult.right.flatMap { oppija =>
        validateOpiskeluoikeudet(oppija)
      }
    }
  }

  def extractAndValidateOpiskeluoikeus(parsedJson: JValue)(implicit user: KoskiSession, accessType: AccessType.Value): Either[HttpStatus, Opiskeluoikeus] = {
    timed("extractAndValidateOpiskeluoikeus") {
      extractOpiskeluoikeus(parsedJson).right.flatMap { opiskeluoikeus =>
        validateOpiskeluoikeus(opiskeluoikeus, None)
      }
    }
  }

  def extractOpiskeluoikeus(parsedJson: JValue): Either[HttpStatus, Opiskeluoikeus] = {
    timed("extract")(ValidatingAndResolvingExtractor.extract[Opiskeluoikeus](parsedJson, ValidationAndResolvingContext(koodistoPalvelu, organisaatioRepository)))
  }

  private def validateOpiskeluoikeudet(oppija: Oppija)(implicit user: KoskiSession, accessType: AccessType.Value): Either[HttpStatus, Oppija] = {
    val results: Seq[Either[HttpStatus, Opiskeluoikeus]] = oppija.opiskeluoikeudet.map(validateOpiskeluoikeus(_, Some(oppija.henkilö)))
    HttpStatus.foldEithers(results).right.flatMap {
      case Nil => Left(KoskiErrorCategory.badRequest.validation.tyhjäOpiskeluoikeusLista())
      case opiskeluoikeudet => Right(oppija.copy(opiskeluoikeudet = opiskeluoikeudet))
    }
  }

  private val aineopinnot = List(
    "lukionoppiaineenoppimaara",
    "nuortenperusopetuksenoppiaineenoppimaara",
    "perusopetuksenoppiaineenoppimaara",
  )

  private def validateOpiskeluoikeus(opiskeluoikeus: Opiskeluoikeus, henkilö: Option[Henkilö])(implicit user: KoskiSession, accessType: AccessType.Value): Either[HttpStatus, Opiskeluoikeus] = opiskeluoikeus match {
    case opiskeluoikeus: KoskeenTallennettavaOpiskeluoikeus =>
      fillMissingFields(opiskeluoikeus).right.flatMap { opiskeluoikeus =>
        (validateAccess(opiskeluoikeus.getOppilaitos)
          .onSuccess { validateLähdejärjestelmä(opiskeluoikeus) }
          .onSuccess {
            HttpStatus.fold(opiskeluoikeus.suoritukset.map(TutkintoRakenneValidator(tutkintoRepository, koodistoPalvelu).validateTutkintoRakenne(_,
              opiskeluoikeus.tila.opiskeluoikeusjaksot.find(_.tila.koodiarvo == "lasna").map(_.alku))))
          })
<<<<<<< HEAD
          .onSuccess {
            val containsSuoritettuAineopinto = opiskeluoikeus.suoritukset.exists(s =>
              s.vahvistus.isDefined && aineopinnot.contains(s.tyyppi.koodiarvo))
            HttpStatus.fold(
              päätasonSuoritusTyyppitEnabled(opiskeluoikeus),
              validateSisältyvyys(henkilö, opiskeluoikeus),
              validatePäivämäärät(opiskeluoikeus),
              if (containsSuoritettuAineopinto) { HttpStatus.ok } else {
                HttpStatus.fold(opiskeluoikeus.suoritukset.map(validatePäätasonSuorituksenStatus(_, opiskeluoikeus)))
              },
              HttpStatus.fold(opiskeluoikeus.suoritukset.map(validateSuoritus(_, opiskeluoikeus, Nil)))
            )
          } match {
=======
          .onSuccess { HttpStatus.fold(
            päätasonSuoritusTyyppitEnabled(opiskeluoikeus),
            validateSisältyvyys(henkilö, opiskeluoikeus),
            validatePäivämäärät(opiskeluoikeus),
            validatePäätasonSuoritustenStatus(opiskeluoikeus),
            HttpStatus.fold(opiskeluoikeus.suoritukset.map(validateSuoritus(_, opiskeluoikeus, Nil)))
          )} match {
>>>>>>> 4135b785
            case HttpStatus.ok => Right(opiskeluoikeus)
            case status =>
              Left(status)
          }
      }

    case _ if accessType == AccessType.write => Left(KoskiErrorCategory.notImplemented.readOnly("Korkeakoulutuksen opiskeluoikeuksia ja ylioppilastutkintojen tietoja ei voi päivittää Koski-järjestelmässä"))
    case _ => Right(opiskeluoikeus)
  }

  private def fillMissingFields(oo: KoskeenTallennettavaOpiskeluoikeus): Either[HttpStatus, KoskeenTallennettavaOpiskeluoikeus] = {
    fillMissingOrganisations(oo)
      .flatMap(addKoulutustyyppi)
      .map(fillPerusteenNimi)
  }

  private def fillPerusteenNimi(oo: KoskeenTallennettavaOpiskeluoikeus): KoskeenTallennettavaOpiskeluoikeus = oo match {
    case a: AmmatillinenOpiskeluoikeus => a.withSuoritukset(
      a.suoritukset.map {
        case s: AmmatillisenTutkinnonSuoritus =>
          s.copy(koulutusmoduuli = s.koulutusmoduuli.copy(perusteenNimi = s.koulutusmoduuli.perusteenDiaarinumero.flatMap(perusteenNimi)))
        case s: NäyttötutkintoonValmistavanKoulutuksenSuoritus =>
          s.copy(tutkinto = s.tutkinto.copy(perusteenNimi = s.tutkinto.perusteenDiaarinumero.flatMap(perusteenNimi)))
        case s: AmmatillisenTutkinnonOsittainenSuoritus =>
          s.copy(koulutusmoduuli = s.koulutusmoduuli.copy(perusteenNimi = s.koulutusmoduuli.perusteenDiaarinumero.flatMap(perusteenNimi)))
        case o => o
      })
    case x => x
  }

  private def perusteenNimi(diaariNumero: String): Option[LocalizedString] =
    ePerusteet.findPerusteenYksilöintitiedot(diaariNumero).map(_.nimi).flatMap(LocalizedString.sanitize)

  private def fillMissingOrganisations(oo: KoskeenTallennettavaOpiskeluoikeus): Either[HttpStatus, KoskeenTallennettavaOpiskeluoikeus] = {
    addOppilaitos(oo).flatMap(addKoulutustoimija).map(setOrganizationNames)
  }

  private def setOrganizationNames(oo: KoskeenTallennettavaOpiskeluoikeus): KoskeenTallennettavaOpiskeluoikeus = {
    def modifyName[O <: OrganisaatioWithOid](org: O): O = {
      val nimiPäättymispäivänä = organisaatioRepository.getOrganisaationNimiHetkellä(org.oid, oo.päättymispäivä.getOrElse(LocalDate.now()))
      traversal[OrganisaatioWithOid].field[Option[LocalizedString]]("nimi").modify(org)(nimi => nimiPäättymispäivänä.orElse(nimi)).asInstanceOf[O]
    }
    // Opiskeluoikeus on päättynyt, asetetaan organisaation nimi siksi, kuin mitä se oli päättymishetkellä.
    // Tämä siksi, ettei mahdollinen organisaation nimenmuutos opiskeluoikeuden päättymisen jälkeen vaikuttaisi näytettävään nimeen
    if (oo.tila.opiskeluoikeusjaksot.lastOption.exists(_.opiskeluoikeusPäättynyt)) {
      val ooWithModifiedOppilaitos = oppilaitosTraversal.modify(oo)(modifyName)
      val ooWithModifiedKoulutustoimija = koulutustoimijaTraversal.modify(ooWithModifiedOppilaitos)(modifyName)
      toimipisteetTraversal.modify(ooWithModifiedKoulutustoimija)(modifyName)
    } else {
      oo
    }
  }

  private def addOppilaitos(oo: KoskeenTallennettavaOpiskeluoikeus): Either[HttpStatus, KoskeenTallennettavaOpiskeluoikeus] = {
    val oppilaitos: Either[HttpStatus, Oppilaitos] = oo.oppilaitos.map(Right(_)).getOrElse {
      val toimipisteet: List[OrganisaatioWithOid] = oo.suoritukset.map(_.toimipiste)
      val oppilaitokset: Either[HttpStatus, List[Oppilaitos]] = HttpStatus.foldEithers(toimipisteet.map { toimipiste =>
        organisaatioRepository.findOppilaitosForToimipiste(toimipiste) match {
          case Some(oppilaitos) => Right(oppilaitos)
          case None => Left(KoskiErrorCategory.badRequest.validation.organisaatio.eiOppilaitos(s"Toimipisteenä käytetylle organisaatiolle ${toimipiste.oid} ei löydy oppilaitos-tyyppistä yliorganisaatiota."))
        }
      })
      oppilaitokset.right.map(_.distinct).flatMap {
        case List(oppilaitos) => Right(oppilaitos)
        case _ => Left(KoskiErrorCategory.badRequest.validation.organisaatio.oppilaitosPuuttuu("Opiskeluoikeudesta puuttuu oppilaitos, eikä sitä voi yksiselitteisesti päätellä annetuista toimipisteistä."))
      }
    }
    oppilaitos.right.map(oo.withOppilaitos(_))
  }

  private def addKoulutustoimija(oo: KoskeenTallennettavaOpiskeluoikeus): Either[HttpStatus, KoskeenTallennettavaOpiskeluoikeus] = {
    organisaatioRepository.findKoulutustoimijaForOppilaitos(oo.getOppilaitos) match {
      case Some(löydettyKoulutustoimija) =>
        oo.koulutustoimija.map(_.oid) match {
          case Some(oid) if oid != löydettyKoulutustoimija.oid =>
            Left(KoskiErrorCategory.badRequest.validation.organisaatio.vääräKoulutustoimija(s"Annettu koulutustoimija $oid ei vastaa organisaatiopalvelusta löytyvää koulutustoimijaa ${löydettyKoulutustoimija.oid}"))
          case _ =>
            Right(oo.withKoulutustoimija(löydettyKoulutustoimija))
        }
      case _ =>
        logger.warn(s"Koulutustoimijaa ei löydy oppilaitokselle ${oo.oppilaitos}")
        Right(oo)
    }
  }

  private def addKoulutustyyppi(oo: KoskeenTallennettavaOpiskeluoikeus): Either[HttpStatus, KoskeenTallennettavaOpiskeluoikeus] = {
    val t = traversal[KoskeenTallennettavaOpiskeluoikeus]
      .field[List[PäätasonSuoritus]]("suoritukset")
      .items
      .field[Koulutusmoduuli]("koulutusmoduuli")
      .ifInstanceOf[Koulutus]

    val ooWithKoulutustyyppi = t.modify(oo) { koulutus =>
      val koulutustyyppi = koulutus match {
        case np: NuortenPerusopetus => np.perusteenDiaarinumero.flatMap(tutkintoRepository.findPerusteRakenne(_).map(_.koulutustyyppi))
        case _ =>
          val koulutustyyppiKoodisto = koodistoPalvelu.koodistoPalvelu.getLatestVersionRequired("koulutustyyppi")
          val koulutusTyypit = koodistoPalvelu.getSisältyvätKoodiViitteet(koulutustyyppiKoodisto, koulutus.tunniste).toList.flatten
          koulutusTyypit.filterNot(koodi => List(ammatillinenPerustutkintoErityisopetuksena.koodiarvo, valmaErityisopetuksena.koodiarvo).contains(koodi.koodiarvo)).headOption
      }
      lens[Koulutus].field[Option[Koodistokoodiviite]]("koulutustyyppi").set(koulutus)(koulutustyyppi)
    }

    // Ammatillisille tutkinnoille varmistetaan että koulutustyyppi löytyi (halutaan erottaa
    // ammatilliset perustutkinnot, erityisammattitutkinnot, yms - muissa tapauksissa jo suorituksen tyyppi
    // on riittävä tarkkuus)
    t.toIterable(ooWithKoulutustyyppi).collectFirst { case k: AmmatillinenTutkintoKoulutus if k.koulutustyyppi.isEmpty => k } match {
      case Some(koulutus) => Left(KoskiErrorCategory.badRequest.validation.koodisto.koulutustyyppiPuuttuu(s"Koulutuksen ${koulutus.tunniste.koodiarvo} koulutustyyppiä ei löydy koulutustyyppi-koodistosta."))
      case None => Right(ooWithKoulutustyyppi)
    }
  }

  private def validateSisältyvyys(henkilö: Option[Henkilö], opiskeluoikeus: Opiskeluoikeus)(implicit user: KoskiSession, accessType: AccessType.Value): HttpStatus = opiskeluoikeus.sisältyyOpiskeluoikeuteen match {
    case Some(SisältäväOpiskeluoikeus(Oppilaitos(oppilaitosOid, _, _, _), oid)) if accessType == AccessType.write =>
      koskiOpiskeluoikeudet.findByOid(oid)(KoskiSession.systemUser) match {
        case Right(sisältäväOpiskeluoikeus) if sisältäväOpiskeluoikeus.oppilaitosOid != oppilaitosOid =>
          KoskiErrorCategory.badRequest.validation.sisältäväOpiskeluoikeus.vääräOppilaitos()
        case Right(sisältäväOpiskeluoikeus) =>
          val löydettyHenkilö: Either[HttpStatus, Oid] = henkilö match {
            case None => Left(HttpStatus.ok)
            case Some(h: HenkilöWithOid) => Right(h.oid)
            case Some(h: UusiHenkilö) => henkilöRepository.opintopolku.findByHetu(h.hetu) match {
              case Some(henkilö) => Right(henkilö.oid)
              case None => Left(KoskiErrorCategory.badRequest.validation.sisältäväOpiskeluoikeus.henkilöTiedot())
            }
          }

          löydettyHenkilö match {
            case Right(löydettyHenkilöOid) if löydettyHenkilöOid != sisältäväOpiskeluoikeus.oppijaOid =>
              KoskiErrorCategory.badRequest.validation.sisältäväOpiskeluoikeus.henkilöTiedot()
            case Left(status) =>
              status
            case _ =>
              HttpStatus.ok
          }
        case _ =>
          KoskiErrorCategory.badRequest.validation.sisältäväOpiskeluoikeus.eiLöydy(s"Sisältävää opiskeluoikeutta ei löydy oid-arvolla $oid")
      }
    case _ => HttpStatus.ok
  }

  private def validateAccess(org: OrganisaatioWithOid)(implicit user: KoskiSession, accessType: AccessType.Value): HttpStatus = {
    HttpStatus.validate(user.hasAccess(org.oid, accessType)) { KoskiErrorCategory.forbidden.organisaatio("Ei oikeuksia organisatioon " + org.oid) }
  }

  private def validateLähdejärjestelmä(opiskeluoikeus: KoskeenTallennettavaOpiskeluoikeus)(implicit user: KoskiSession): HttpStatus = {
    if (opiskeluoikeus.lähdejärjestelmänId.isDefined && !user.isPalvelukäyttäjä && !user.isRoot) {
      KoskiErrorCategory.forbidden.lähdejärjestelmäIdEiSallittu("Lähdejärjestelmä määritelty, mutta käyttäjä ei ole palvelukäyttäjä")
    } else if (user.isPalvelukäyttäjä && opiskeluoikeus.lähdejärjestelmänId.isEmpty) {
      KoskiErrorCategory.forbidden.lähdejärjestelmäIdPuuttuu("Käyttäjä on palvelukäyttäjä mutta lähdejärjestelmää ei ole määritelty")
    } else {
      HttpStatus.ok
    }
  }

  private def validatePäivämäärät(opiskeluoikeus: KoskeenTallennettavaOpiskeluoikeus): HttpStatus = {
    val ensimmäisenJaksonPäivä: Option[LocalDate] = opiskeluoikeus.tila.opiskeluoikeusjaksot.headOption.map(_.alku)
    val päättäväJakso: Option[Opiskeluoikeusjakso] = opiskeluoikeus.tila.opiskeluoikeusjaksot.filter(_.opiskeluoikeusPäättynyt).lastOption
    val päättävänJaksonPäivä: Option[LocalDate] = päättäväJakso.map(_.alku)
    def formatOptionalDate(date: Option[LocalDate]) = date match {
      case Some(d) => d.toString
      case None => "null"
    }

    HttpStatus.fold(
      validateDateOrder(("alkamispäivä", opiskeluoikeus.alkamispäivä), ("päättymispäivä", opiskeluoikeus.päättymispäivä), KoskiErrorCategory.badRequest.validation.date.päättymisPäiväEnnenAlkamispäivää),
      validateDateOrder(("alkamispäivä", opiskeluoikeus.alkamispäivä), ("arvioituPäättymispäivä", opiskeluoikeus.arvioituPäättymispäivä), KoskiErrorCategory.badRequest.validation.date.arvioituPäättymisPäiväEnnenAlkamispäivää),
      validateJaksotPäättyminen(opiskeluoikeus.tila.opiskeluoikeusjaksot),
      DateValidation.validateJaksotDateOrder("tila.opiskeluoikeusjaksot", opiskeluoikeus.tila.opiskeluoikeusjaksot, KoskiErrorCategory.badRequest.validation.date.opiskeluoikeusjaksojenPäivämäärät),
      HttpStatus.validate(opiskeluoikeus.alkamispäivä == ensimmäisenJaksonPäivä)(KoskiErrorCategory.badRequest.validation.date.alkamispäivä(s"Opiskeluoikeuden alkamispäivä (${formatOptionalDate(opiskeluoikeus.alkamispäivä)}) ei vastaa ensimmäisen opiskeluoikeusjakson alkupäivää (${formatOptionalDate(ensimmäisenJaksonPäivä)})"))
    )
  }

  private def validateJaksotPäättyminen(jaksot: List[Opiskeluoikeusjakso]) = {
    jaksot.filter(_.opiskeluoikeusPäättynyt) match {
      case Nil => HttpStatus.ok
      case List(päättäväJakso) => HttpStatus.validate(jaksot.last.opiskeluoikeusPäättynyt)(KoskiErrorCategory.badRequest.validation.tila.tilaMuuttunutLopullisenTilanJälkeen(s"Opiskeluoikeuden tila muuttunut lopullisen tilan (${päättäväJakso.tila.koodiarvo}) jälkeen"))
      case List(_, _) => HttpStatus.validate(jaksot.last.tila.koodiarvo == "mitatoity")(KoskiErrorCategory.badRequest.validation.tila.montaPäättävääTilaa(s"Opiskeluoikeudella voi olla vain yksi opiskeluoikeuden päättävä tila"))
      case _ => KoskiErrorCategory.badRequest.validation.tila.montaPäättävääTilaa(s"Opiskeluoikeudella voi olla vain yksi opiskeluoikeuden päättävä tila")
    }
  }

  private def validateSuoritus(suoritus: Suoritus, opiskeluoikeus: KoskeenTallennettavaOpiskeluoikeus, parent: List[Suoritus])(implicit user: KoskiSession, accessType: AccessType.Value): HttpStatus = {
    val arviointipäivät: List[LocalDate] = suoritus.arviointi.toList.flatten.flatMap(_.arviointipäivä)
    val alkamispäivä: (String, Iterable[LocalDate]) = ("suoritus.alkamispäivä", suoritus.alkamispäivä)
    val vahvistuspäivät: Option[LocalDate] = suoritus.vahvistus.map(_.päivä)
    val parentVahvistuspäivät = parent.flatMap(_.vahvistus.map(_.päivä))
    HttpStatus.fold(
      validateVahvistusAndPäättymispäiväDateOrder(suoritus, opiskeluoikeus, vahvistuspäivät) ::
      validateDateOrder(("osasuoritus.vahvistus.päivä", vahvistuspäivät), ("suoritus.vahvistus.päivä", parentVahvistuspäivät), KoskiErrorCategory.badRequest.validation.date.suorituksenVahvistusEnnenSuorituksenOsanVahvistusta) ::
      validateDateOrder(alkamispäivä, ("suoritus.arviointi.päivä", arviointipäivät), KoskiErrorCategory.badRequest.validation.date.arviointiEnnenAlkamispäivää)
        .onSuccess(validateDateOrder(("suoritus.arviointi.päivä", arviointipäivät), ("suoritus.vahvistus.päivä", vahvistuspäivät), KoskiErrorCategory.badRequest.validation.date.vahvistusEnnenArviointia)
          .onSuccess(validateDateOrder(alkamispäivä, ("suoritus.vahvistus.päivä", vahvistuspäivät), KoskiErrorCategory.badRequest.validation.date.vahvistusEnnenAlkamispäivää)))
        :: validateToimipiste(suoritus)
        :: validateStatus(suoritus)
        :: validateArviointi(suoritus)
        :: validateLaajuus(suoritus)
        :: validateOppiaineet(suoritus)
        :: validateTutkinnonosanRyhmä(suoritus)
        :: HttpStatus.validate(!suoritus.isInstanceOf[PäätasonSuoritus])(validateDuplicates(suoritus.osasuoritukset.toList.flatten))
        :: suoritus.osasuoritusLista.map(validateSuoritus(_, opiskeluoikeus, suoritus :: parent))
    )
  }

  private def validateVahvistusAndPäättymispäiväDateOrder(suoritus: Suoritus, opiskeluoikeus: KoskeenTallennettavaOpiskeluoikeus, vahvistuspäivät: Option[LocalDate]): HttpStatus = {
    // Kun suoritetaan ammatillista tutkintoa näyttönä, voi tutkinnon vahvistus (tutkintotoimikunnalta) tulla opiskeluoikeuden päättymisen jälkeen.
    // Kun suoritetaan VALMA-koulutusta on tyypillistä, että opiskelija saa opiskelupaikan muualta, jolloin opiskeluoikeus päättyy välittömästi, mutta hänen suorituksensa arviointi ja vahvistus tapahtuu myöhemmin.
    suoritus match {
      case s: AmmatillisenTutkinnonOsittainenTaiKokoSuoritus if s.suoritustapa.koodiarvo == "naytto" => HttpStatus.ok
      case s: ValmaKoulutuksenSuoritus => HttpStatus.ok
      case _ => validateDateOrder(("suoritus.vahvistus.päivä", vahvistuspäivät), ("päättymispäivä", opiskeluoikeus.päättymispäivä), KoskiErrorCategory.badRequest.validation.date.päättymispäiväEnnenVahvistusta)
    }
  }

  private def validateDuplicates(suoritukset: List[Suoritus]) = {
    HttpStatus.fold(suoritukset
      .filterNot(_.salliDuplikaatit)
      .groupBy(osasuoritus => (osasuoritus.koulutusmoduuli.identiteetti, osasuoritus.ryhmittelytekijä))
      .collect { case (group, osasuoritukset) if osasuoritukset.length > 1 => group }
      .map { case (tutkinnonOsa, ryhmä) =>
        val ryhmänKuvaus = ryhmä.map(r => " ryhmässä " + r).getOrElse("")
        KoskiErrorCategory.badRequest.validation.rakenne.duplikaattiOsasuoritus(s"Osasuoritus ${tutkinnonOsa} esiintyy useammin kuin kerran" + ryhmänKuvaus)
      }
    )
  }

  private def validateToimipiste(suoritus: Suoritus)(implicit user: KoskiSession, accessType: AccessType.Value): HttpStatus = suoritus match {
    case s:Toimipisteellinen => validateAccess(s.toimipiste)
    case _ => HttpStatus.ok
  }

  private def validateLaajuus(suoritus: Suoritus): HttpStatus = {
    (suoritus.koulutusmoduuli.laajuus, suoritus) match {
      case (Some(laajuus: Laajuus), _) =>
        val yksikköValidaatio = HttpStatus.fold(suoritus.osasuoritusLista.map { case osasuoritus =>
          osasuoritus.koulutusmoduuli.laajuus match {
            case Some(osasuorituksenLaajuus: Laajuus) if laajuus.yksikkö != osasuorituksenLaajuus.yksikkö =>
              KoskiErrorCategory.badRequest.validation.laajuudet.osasuorituksellaEriLaajuusyksikkö("Osasuorituksella " + suorituksenTunniste(osasuoritus) + " eri laajuuden yksikkö kuin suorituksella " + suorituksenTunniste(suoritus))
            case _ => HttpStatus.ok
          }
        })

        yksikköValidaatio.onSuccess({
          suoritus.koulutusmoduuli match {
            case _: LaajuuttaEiValidoida => HttpStatus.ok
            case _ =>
              val osasuoritustenLaajuudet: List[Laajuus] = suoritus.osasuoritusLista.flatMap(_.koulutusmoduuli.laajuus)
              (osasuoritustenLaajuudet, suoritus.valmis) match {
                case (_, false) => HttpStatus.ok
                case (Nil, _) => HttpStatus.ok
                case (_, _) =>
                  osasuoritustenLaajuudet.map(_.arvo).sum match {
                    case summa if Math.abs(summa - laajuus.arvo) < 0.001  =>
                      HttpStatus.ok
                    case summa =>
                      KoskiErrorCategory.badRequest.validation.laajuudet.osasuoritustenLaajuuksienSumma("Suorituksen " + suorituksenTunniste(suoritus) + " osasuoritusten laajuuksien summa " + summa + " ei vastaa suorituksen laajuutta " + laajuus.arvo)
                  }
              }
          }
        })

      case (_, s: DIAPäätasonSuoritus) if s.valmis && s.osasuoritusLista.exists(aine => aine.koulutusmoduuli.laajuus.isEmpty) =>
        KoskiErrorCategory.badRequest.validation.laajuudet.oppiaineenLaajuusPuuttuu("Suoritus " + suorituksenTunniste(suoritus) + " on merkitty valmiiksi, mutta se sisältää oppiaineen, jolta puuttuu laajuus")

      case _ => HttpStatus.ok
    }
  }

  private def validateStatus(suoritus: Suoritus): HttpStatus = {
    val hasVahvistus: Boolean = suoritus.vahvistus.isDefined
    if (hasVahvistus && suoritus.arviointiPuuttuu) {
      KoskiErrorCategory.badRequest.validation.tila.vahvistusIlmanArviointia("Suorituksella " + suorituksenTunniste(suoritus) + " on vahvistus, vaikka arviointi puuttuu")
    } else {
      (suoritus.valmis, suoritus.rekursiivisetOsasuoritukset.find(_.kesken)) match {
        case (true, Some(keskeneräinenOsasuoritus)) =>
          KoskiErrorCategory.badRequest.validation.tila.keskeneräinenOsasuoritus(
            "Valmiiksi merkityllä suorituksella " + suorituksenTunniste(suoritus) + " on keskeneräinen osasuoritus " + suorituksenTunniste(keskeneräinenOsasuoritus))
        case _ => HttpStatus.ok
      }
    }
  }

  private def validateArviointi(suoritus: Suoritus): HttpStatus = suoritus match {
    case a: AmmatillinenPäätasonSuoritus =>
      val käytetytArviointiasteikot = a.osasuoritusLista.flatMap(extractNumeerisetArvosanat).map(_.koodistoUri).distinct.sorted

      if (käytetytArviointiasteikot.size > 1) {
        KoskiErrorCategory.badRequest.validation.arviointi.useitaArviointiasteikoita(s"Suoritus käyttää useampaa kuin yhtä numeerista arviointiasteikkoa: ${käytetytArviointiasteikot.mkString(", ")}")
      } else {
        HttpStatus.ok
      }
    case _ => HttpStatus.ok
  }

  private def extractNumeerisetArvosanat(suoritus: Suoritus): List[Koodistokoodiviite] = {
    def numeerisetArvosanat(arvioinnit: List[Arviointi]) = arvioinnit.collect {
      case k: KoodistostaLöytyväArviointi if k.arvosana.koodiarvo.forall(isDigit) => k.arvosana
    }

    def näytönArvosanat = suoritus match {
      case atos: AmmatillisenTutkinnonOsanSuoritus =>
        val näytönArviointi = atos.näyttö.flatMap(_.arviointi).toList
        val arviointikohteidenArvosanat = näytönArviointi.flatMap(_.arviointikohteet.toList.flatten).filter(_.arvosana.koodiarvo.forall(isDigit)).map(_.arvosana)
        numeerisetArvosanat(näytönArviointi) ++ arviointikohteidenArvosanat
      case _ => Nil
    }

    numeerisetArvosanat(suoritus.arviointi.toList.flatten) ++ näytönArvosanat ++ suoritus.osasuoritusLista.flatMap(extractNumeerisetArvosanat)
  }

  private def validatePäätasonSuoritustenStatus(opiskeluoikeus: KoskeenTallennettavaOpiskeluoikeus) = if (opiskeluoikeus.tila.opiskeluoikeusjaksot.last.tila.koodiarvo == "valmistunut") {
    opiskeluoikeus match {
      case a: AikuistenPerusopetuksenOpiskeluoikeus => validateAikuistenPerusopetuksenSuoritustenStatus(opiskeluoikeus, a)
      case o => HttpStatus.fold(opiskeluoikeus.suoritukset.map(validateSuoritusVahvistettu))
    }
  } else {
    HttpStatus.ok
  }

  private def validateAikuistenPerusopetuksenSuoritustenStatus(opiskeluoikeus: KoskeenTallennettavaOpiskeluoikeus, a: AikuistenPerusopetuksenOpiskeluoikeus) = {
    val muutKuinAlkuvaihe = opiskeluoikeus.suoritukset.filterNot(_.tyyppi.koodiarvo == "aikuistenperusopetuksenoppimaaranalkuvaihe")
    if (muutKuinAlkuvaihe.isEmpty) {
      KoskiErrorCategory.badRequest.validation.tila.suoritusPuuttuu("Opiskeluoikeutta aikuistenperusopetus ei voi merkitä valmiiksi kun siitä puuttuu suoritus aikuistenperusopetuksenoppimaara tai perusopetuksenoppiaineenoppimaara")
    } else {
      HttpStatus.fold(muutKuinAlkuvaihe.map(validateSuoritusVahvistettu))
    }
  }

  private def validateSuoritusVahvistettu(suoritus: PäätasonSuoritus): HttpStatus = if (suoritus.kesken) {
    KoskiErrorCategory.badRequest.validation.tila.vahvistusPuuttuu("Suoritukselta " + suorituksenTunniste(suoritus) + " puuttuu vahvistus, vaikka opiskeluoikeus on tilassa Valmistunut")
  } else {
    HttpStatus.ok
  }

  private def suorituksenTunniste(suoritus: Suoritus): KoodiViite = {
    suoritus.koulutusmoduuli.tunniste
  }

  private def validateTutkinnonosanRyhmä(suoritus: Suoritus): HttpStatus = {
    def validateTutkinnonosaSuoritus(tutkinnonSuoritus: AmmatillisenTutkinnonSuoritus, suoritus: TutkinnonOsanSuoritus, koulutustyyppi: Koulutustyyppi): HttpStatus = {
      if (ammatillisenPerustutkinnonTyypit.contains(koulutustyyppi)) {
        if (tutkinnonSuoritus.suoritustapa.koodiarvo == "ops") {
          // OPS-suoritustapa => vaaditaan ryhmittely
          suoritus.tutkinnonOsanRyhmä
            .map(_ => HttpStatus.ok)
            .getOrElse(KoskiErrorCategory.badRequest.validation.rakenne.tutkinnonOsanRyhmäPuuttuu("Tutkinnonosalta " + suoritus.koulutusmoduuli.tunniste + " puuttuu tutkinnonosan ryhmä, joka on pakollinen ammatillisen perustutkinnon tutkinnonosille, kun suoritustapa on opetussuunnitelman mukainen." ))
        } else {
          // Näyttö-suoritustapa => ei vaadita ryhmittelyä
          HttpStatus.ok
        }
      } else {
        // Ei ammatillinen perustutkinto => ryhmittely ei sallittu
        suoritus.tutkinnonOsanRyhmä
          .map(_ => KoskiErrorCategory.badRequest.validation.rakenne.koulutustyyppiEiSalliTutkinnonOsienRyhmittelyä("Tutkinnonosalle " + suoritus.koulutusmoduuli.tunniste + " on määritetty tutkinnonosan ryhmä, vaikka kyseessä ei ole ammatillinen perustutkinto."))
          .getOrElse(HttpStatus.ok)
      }
    }

    def validateTutkinnonosaSuoritukset(tutkinnonSuoritus: AmmatillisenTutkinnonOsittainenTaiKokoSuoritus, suoritukset: Option[List[TutkinnonOsanSuoritus]]) = {
      koulutustyyppi(tutkinnonSuoritus.koulutusmoduuli.perusteenDiaarinumero.get)
        .map(tyyppi => tutkinnonSuoritus match {
          case tutkinnonSuoritus: AmmatillisenTutkinnonSuoritus => HttpStatus.fold(suoritukset.toList.flatten.map(s => validateTutkinnonosaSuoritus(tutkinnonSuoritus, s, tyyppi)))
          case _ => HttpStatus.ok
        })
        .getOrElse {
          logger.warn("Ammatilliselle tutkintokoulutukselle " + tutkinnonSuoritus.koulutusmoduuli.perusteenDiaarinumero.get + " ei löydy koulutustyyppiä e-perusteista.")
          HttpStatus.ok
        }
    }

    def koulutustyyppi(diaarinumero: String): Option[Koulutustyyppi] = tutkintoRepository.findPerusteRakenne(diaarinumero).map(r => r.koulutustyyppi)

    suoritus match {
      case s: AmmatillisenTutkinnonSuoritus => validateTutkinnonosaSuoritukset(s, s.osasuoritukset)
      case s: AmmatillisenTutkinnonOsittainenSuoritus => validateTutkinnonosaSuoritukset(s, s.osasuoritukset)
      case _ => HttpStatus.ok
    }
  }

  private def validateOppiaineet(suoritus: Suoritus) = suoritus match {
    case _: NuortenPerusopetuksenOppiaineenOppimääränSuoritus | _: AikuistenPerusopetuksenOppiaineenOppimääränSuoritus | _: LukionOppiaineenOppimääränSuoritus =>
      if (suoritus.koulutusmoduuli.tunniste.koodiarvo == "XX" && suoritus.valmis) {
        KoskiErrorCategory.badRequest.validation.tila.tyhjänOppiaineenVahvistus(""""Ei tiedossa"-oppiainetta ei voi merkitä valmiiksi""")
      } else HttpStatus.ok
    case s: PerusopetuksenOppimääränSuoritus if s.osasuoritusLista.isEmpty && s.valmis =>
      KoskiErrorCategory.badRequest.validation.tila.oppiaineetPuuttuvat("Suorituksella ei ole osasuorituksena yhtään oppiainetta, vaikka sillä on vahvistus")
    case s: PerusopetuksenVuosiluokanSuoritus if s.koulutusmoduuli.luokkaAste == "9" && s.valmis && !s.jääLuokalle && s.osasuoritusLista.nonEmpty =>
      KoskiErrorCategory.badRequest.validation.tila.oppiaineitaEiSallita("9.vuosiluokan suoritukseen ei voi syöttää oppiaineita, kun sillä on vahvistus, eikä oppilas jää luokalle")
    case _ =>
      HttpStatus.ok
  }

  private def päätasonSuoritusTyyppitEnabled(opiskeluoikeus: KoskeenTallennettavaOpiskeluoikeus): HttpStatus = {
    val disabled = config.getStringList("features.disabledPäätasonSuoritusTyypit")
    val päätasonSuoritusTyypit = opiskeluoikeus.suoritukset.map(_.tyyppi.koodiarvo)
    päätasonSuoritusTyypit.find(disabled.contains(_)) match {
      case Some(tyyppi) => KoskiErrorCategory.notImplemented(s"Päätason suorituksen tyyppi $tyyppi ei ole käytössä tässä ympäristössä")
      case _ => HttpStatus.ok
    }
  }
}<|MERGE_RESOLUTION|>--- conflicted
+++ resolved
@@ -67,12 +67,6 @@
     }
   }
 
-  private val aineopinnot = List(
-    "lukionoppiaineenoppimaara",
-    "nuortenperusopetuksenoppiaineenoppimaara",
-    "perusopetuksenoppiaineenoppimaara",
-  )
-
   private def validateOpiskeluoikeus(opiskeluoikeus: Opiskeluoikeus, henkilö: Option[Henkilö])(implicit user: KoskiSession, accessType: AccessType.Value): Either[HttpStatus, Opiskeluoikeus] = opiskeluoikeus match {
     case opiskeluoikeus: KoskeenTallennettavaOpiskeluoikeus =>
       fillMissingFields(opiskeluoikeus).right.flatMap { opiskeluoikeus =>
@@ -82,21 +76,6 @@
             HttpStatus.fold(opiskeluoikeus.suoritukset.map(TutkintoRakenneValidator(tutkintoRepository, koodistoPalvelu).validateTutkintoRakenne(_,
               opiskeluoikeus.tila.opiskeluoikeusjaksot.find(_.tila.koodiarvo == "lasna").map(_.alku))))
           })
-<<<<<<< HEAD
-          .onSuccess {
-            val containsSuoritettuAineopinto = opiskeluoikeus.suoritukset.exists(s =>
-              s.vahvistus.isDefined && aineopinnot.contains(s.tyyppi.koodiarvo))
-            HttpStatus.fold(
-              päätasonSuoritusTyyppitEnabled(opiskeluoikeus),
-              validateSisältyvyys(henkilö, opiskeluoikeus),
-              validatePäivämäärät(opiskeluoikeus),
-              if (containsSuoritettuAineopinto) { HttpStatus.ok } else {
-                HttpStatus.fold(opiskeluoikeus.suoritukset.map(validatePäätasonSuorituksenStatus(_, opiskeluoikeus)))
-              },
-              HttpStatus.fold(opiskeluoikeus.suoritukset.map(validateSuoritus(_, opiskeluoikeus, Nil)))
-            )
-          } match {
-=======
           .onSuccess { HttpStatus.fold(
             päätasonSuoritusTyyppitEnabled(opiskeluoikeus),
             validateSisältyvyys(henkilö, opiskeluoikeus),
@@ -104,7 +83,6 @@
             validatePäätasonSuoritustenStatus(opiskeluoikeus),
             HttpStatus.fold(opiskeluoikeus.suoritukset.map(validateSuoritus(_, opiskeluoikeus, Nil)))
           )} match {
->>>>>>> 4135b785
             case HttpStatus.ok => Right(opiskeluoikeus)
             case status =>
               Left(status)
@@ -418,7 +396,8 @@
   private def validatePäätasonSuoritustenStatus(opiskeluoikeus: KoskeenTallennettavaOpiskeluoikeus) = if (opiskeluoikeus.tila.opiskeluoikeusjaksot.last.tila.koodiarvo == "valmistunut") {
     opiskeluoikeus match {
       case a: AikuistenPerusopetuksenOpiskeluoikeus => validateAikuistenPerusopetuksenSuoritustenStatus(opiskeluoikeus, a)
-      case o => HttpStatus.fold(opiskeluoikeus.suoritukset.map(validateSuoritusVahvistettu))
+      case o if o.suoritukset.exists(s => s.isInstanceOf[OppiaineenOppimääränSuoritus] && s.valmis) => HttpStatus.ok
+      case _ => HttpStatus.fold(opiskeluoikeus.suoritukset.map(validateSuoritusVahvistettu))
     }
   } else {
     HttpStatus.ok
