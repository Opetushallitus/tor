package fi.oph.koski.raportointikanta

import java.sql.{Date, Timestamp}

import fi.oph.koski.db.PostgresDriverWithJsonSupport.api._
import org.json4s.JValue
import slick.dbio.DBIO
import slick.sql.SqlProfile.ColumnOption.SqlType

object RaportointiDatabaseSchema {

  val createOpiskeluoikeusIndexes = DBIO.seq(
    sqlu"CREATE UNIQUE INDEX ON r_opiskeluoikeus(opiskeluoikeus_oid)",
    sqlu"CREATE INDEX ON r_opiskeluoikeus(oppija_oid)",
    sqlu"CREATE INDEX ON r_opiskeluoikeus(oppilaitos_oid)",
    sqlu"CREATE INDEX ON r_opiskeluoikeus(koulutusmuoto)",
    sqlu"CREATE INDEX ON r_opiskeluoikeus_aikajakso(opiskeluoikeus_oid)",
    sqlu"CREATE INDEX ON r_opiskeluoikeus_aikajakso(alku)",
    sqlu"CREATE UNIQUE INDEX ON r_paatason_suoritus(paatason_suoritus_id)",
    sqlu"CREATE INDEX ON r_paatason_suoritus(opiskeluoikeus_oid)",
    sqlu"CREATE UNIQUE INDEX ON r_osasuoritus(osasuoritus_id)",
    sqlu"CREATE INDEX ON r_osasuoritus(paatason_suoritus_id)",
    sqlu"CREATE INDEX ON r_osasuoritus(opiskeluoikeus_oid)"
  )

  val createOtherIndexes = DBIO.seq(
    sqlu"CREATE INDEX ON r_henkilo(hetu)",
    sqlu"CREATE INDEX ON r_organisaatio(oppilaitosnumero)",
    sqlu"CREATE UNIQUE INDEX ON r_koodisto_koodi(koodisto_uri, koodiarvo)"
  )

  val dropAllIfExists = DBIO.seq(
    sqlu"DROP TABLE IF EXISTS r_opiskeluoikeus",
    sqlu"DROP TABLE IF EXISTS r_opiskeluoikeus_aikajakso",
    sqlu"DROP TABLE IF EXISTS r_paatason_suoritus",
    sqlu"DROP TABLE IF EXISTS r_osasuoritus",
    sqlu"DROP TABLE IF EXISTS r_henkilo",
    sqlu"DROP TABLE IF EXISTS r_organisaatio",
    sqlu"DROP TABLE IF EXISTS r_koodisto_koodi"
  )

  private val StringIdentifierType = SqlType("character varying collate \"C\"")

  class ROpiskeluoikeusTable(tag: Tag) extends Table[ROpiskeluoikeusRow](tag, "r_opiskeluoikeus") {
    val opiskeluoikeusOid = column[String]("opiskeluoikeus_oid", StringIdentifierType)
    val versionumero = column[Int]("versionumero")
    val aikaleima = column[Timestamp]("aikaleima")
    val sisältyyOpiskeluoikeuteenOid = column[Option[String]]("sisaltyy_opiskeluoikeuteen_oid", StringIdentifierType)
    val oppijaOid = column[String]("oppija_oid", StringIdentifierType)
    val oppilaitosOid = column[String]("oppilaitos_oid", StringIdentifierType)
    val oppilaitosNimi = column[String]("oppilaitos_nimi")
    val oppilaitosKotipaikka = column[Option[String]]("oppilaitos_kotipaikka", StringIdentifierType)
    val oppilaitosnumero = column[Option[String]]("oppilaitosnumero", StringIdentifierType)
    val koulutustoimijaOid = column[String]("koulutustoimija_oid", StringIdentifierType)
    val koulutustoimijaNimi = column[String]("koulutustoimija_nimi")
    val koulutusmuoto = column[String]("koulutusmuoto", StringIdentifierType)
    val alkamispäivä = column[Option[Date]]("alkamispaiva")
    val päättymispäivä = column[Option[Date]]("paattymispaiva")
    val viimeisinTila = column[Option[String]]("viimeisin_tila", StringIdentifierType)
    val lisätiedotHenkilöstökoulutus = column[Boolean]("lisatiedot_henkilostokoulutus")
    val lisätiedotKoulutusvienti = column[Boolean]("lisatiedot_koulutusvienti")
    def * = (opiskeluoikeusOid, versionumero, aikaleima, sisältyyOpiskeluoikeuteenOid, oppijaOid,
      oppilaitosOid, oppilaitosNimi, oppilaitosKotipaikka, oppilaitosnumero, koulutustoimijaOid, koulutustoimijaNimi,
      koulutusmuoto, alkamispäivä, päättymispäivä, viimeisinTila,
      lisätiedotHenkilöstökoulutus, lisätiedotKoulutusvienti) <> (ROpiskeluoikeusRow.tupled, ROpiskeluoikeusRow.unapply)
  }

  class ROpiskeluoikeusAikajaksoTable(tag: Tag) extends Table[ROpiskeluoikeusAikajaksoRow](tag, "r_opiskeluoikeus_aikajakso") {
    val opiskeluoikeusOid = column[String]("opiskeluoikeus_oid", StringIdentifierType)
    val alku = column[Date]("alku")
    val loppu = column[Date]("loppu")
    val tila = column[String]("tila", StringIdentifierType)
    val opiskeluoikeusPäättynyt = column[Boolean]("opiskeluoikeus_paattynyt")
    val opintojenRahoitus = column[Option[String]]("opintojen_rahoitus", StringIdentifierType)
    val erityinenTuki = column[Byte]("erityinen_tuki")
    val vaativanErityisenTuenErityinenTehtävä = column[Byte]("vaativan_erityisen_tuen_erityinen_tehtava")
<<<<<<< HEAD
=======
    val hojks = column[Byte]("hojks")
>>>>>>> 83848025
    val vaikeastiVammainen = column[Byte]("vaikeasti_vammainen")
    val vammainenJaAvustaja = column[Byte]("vammainen_ja_avustaja")
    val osaAikaisuus = column[Byte]("osa_aikaisuus")
    val opiskeluvalmiuksiaTukevatOpinnot = column[Byte]("opiskeluvalmiuksia_tukevat_opinnot")
    val vankilaopetuksessa = column[Byte]("vankilaopetuksessa")
<<<<<<< HEAD
    def * = (opiskeluoikeusOid, alku, loppu, tila, opiskeluoikeusPäättynyt,
      opintojenRahoitus, erityinenTuki, vaativanErityisenTuenErityinenTehtävä, vaikeastiVammainen, vammainenJaAvustaja,
      osaAikaisuus, opiskeluvalmiuksiaTukevatOpinnot, vankilaopetuksessa) <> (ROpiskeluoikeusAikajaksoRow.tupled, ROpiskeluoikeusAikajaksoRow.unapply)
=======
    val oppisopimusJossainPäätasonSuorituksessa = column[Byte]("oppisopimus_jossain_paatason_suorituksessa")
    def * = (opiskeluoikeusOid, alku, loppu, tila, opiskeluoikeusPäättynyt,
      opintojenRahoitus, erityinenTuki, vaativanErityisenTuenErityinenTehtävä, hojks, vaikeastiVammainen, vammainenJaAvustaja,
      osaAikaisuus, opiskeluvalmiuksiaTukevatOpinnot, vankilaopetuksessa, oppisopimusJossainPäätasonSuorituksessa) <> (ROpiskeluoikeusAikajaksoRow.tupled, ROpiskeluoikeusAikajaksoRow.unapply)
>>>>>>> 83848025
  }

  class RPäätasonSuoritusTable(tag: Tag) extends Table[RPäätasonSuoritusRow](tag, "r_paatason_suoritus") {
    val päätasonSuoritusId = column[Long]("paatason_suoritus_id")
    val opiskeluoikeusOid = column[String]("opiskeluoikeus_oid", StringIdentifierType)
    val suorituksenTyyppi = column[String]("suorituksen_tyyppi", StringIdentifierType)
    val koulutusmoduuliKoodisto = column[Option[String]]("koulutusmoduuli_koodisto", StringIdentifierType)
    val koulutusmoduuliKoodiarvo = column[String]("koulutusmoduuli_koodiarvo", StringIdentifierType)
    val koulutusmoduuliKoulutustyyppi = column[Option[String]]("koulutusmoduuli_koulutustyyppi", StringIdentifierType)
    val vahvistusPäivä = column[Option[Date]]("vahvistus_paiva")
    val toimipisteOid = column[String]("toimipiste_oid", StringIdentifierType)
    val toimipisteNimi = column[String]("toimipiste_nimi")
    val data = column[JValue]("data")
    def * = (päätasonSuoritusId, opiskeluoikeusOid, suorituksenTyyppi,
      koulutusmoduuliKoodisto, koulutusmoduuliKoodiarvo, koulutusmoduuliKoulutustyyppi,
      vahvistusPäivä, toimipisteOid, toimipisteNimi, data) <> (RPäätasonSuoritusRow.tupled, RPäätasonSuoritusRow.unapply)
  }

  class ROsasuoritusTable(tag: Tag) extends Table[ROsasuoritusRow](tag, "r_osasuoritus") {
    val osasuoritusId = column[Long]("osasuoritus_id")
    val ylempiOsasuoritusId = column[Option[Long]]("ylempi_osasuoritus_id")
    val päätasonSuoritusId = column[Long]("paatason_suoritus_id")
    val opiskeluoikeusOid = column[String]("opiskeluoikeus_oid", StringIdentifierType)
    val suorituksenTyyppi = column[String]("suorituksen_tyyppi", StringIdentifierType)
    val koulutusmoduuliKoodisto = column[Option[String]]("koulutusmoduuli_koodisto", StringIdentifierType)
    val koulutusmoduuliKoodiarvo = column[String]("koulutusmoduuli_koodiarvo", StringIdentifierType)
    val koulutusmoduuliPaikallinen = column[Boolean]("koulutusmoduuli_paikallinen")
    val koulutusmoduuliPakollinen = column[Option[Boolean]]("koulutusmoduuli_pakollinen")
    val vahvistusPäivä = column[Option[Date]]("vahvistus_paiva")
    val data = column[JValue]("data")
    def * = (osasuoritusId, ylempiOsasuoritusId, päätasonSuoritusId, opiskeluoikeusOid, suorituksenTyyppi,
      koulutusmoduuliKoodisto, koulutusmoduuliKoodiarvo, koulutusmoduuliPaikallinen, koulutusmoduuliPakollinen,
      vahvistusPäivä, data) <> (ROsasuoritusRow.tupled, ROsasuoritusRow.unapply)
  }

  class RHenkilöTable(tag: Tag) extends Table[RHenkilöRow](tag, "r_henkilo") {
    val oppijaOid = column[String]("oppija_oid", O.PrimaryKey, StringIdentifierType)
    val hetu = column[Option[String]]("hetu", StringIdentifierType)
    val syntymäaika = column[Option[Date]]("syntymaaika")
    val sukunimi = column[String]("sukunimi")
    val etunimet = column[String]("etunimet")
    val äidinkieli = column[Option[String]]("aidinkieli", StringIdentifierType)
    val kansalaisuus = column[Option[String]]("kansalaisuus", StringIdentifierType)
    val turvakielto = column[Boolean]("turvakielto")
    def * = (oppijaOid, hetu, syntymäaika, sukunimi, etunimet, äidinkieli, kansalaisuus, turvakielto) <> (RHenkilöRow.tupled, RHenkilöRow.unapply)
  }

  class ROrganisaatioTable(tag: Tag) extends Table[ROrganisaatioRow](tag, "r_organisaatio") {
    val organisaatioOid = column[String]("organisaatio_oid", O.PrimaryKey, StringIdentifierType)
    val nimi = column[String]("nimi")
    val organisaatiotyypit = column[String]("organisaatiotyypit", StringIdentifierType)
    val oppilaitostyyppi = column[Option[String]]("oppilaitostyyppi", StringIdentifierType)
    val oppilaitosnumero = column[Option[String]]("oppilaitosnumero", StringIdentifierType)
    val kotipaikka = column[Option[String]]("kotipaikka", StringIdentifierType)
    def * = (organisaatioOid, nimi, organisaatiotyypit, oppilaitostyyppi, oppilaitosnumero, kotipaikka) <> (ROrganisaatioRow.tupled, ROrganisaatioRow.unapply)
  }

  class RKoodistoKoodiTable(tag: Tag) extends Table[RKoodistoKoodiRow](tag, "r_koodisto_koodi") {
    val koodistoUri = column[String]("koodisto_uri", StringIdentifierType)
    val koodiarvo = column[String]("koodiarvo", StringIdentifierType)
    val nimi = column[String]("nimi")
    def * = (koodistoUri, koodiarvo, nimi) <> (RKoodistoKoodiRow.tupled, RKoodistoKoodiRow.unapply)
  }
}

case class ROpiskeluoikeusRow(
  opiskeluoikeusOid: String,
  versionumero: Int,
  aikaleima: Timestamp,
  sisältyyOpiskeluoikeuteenOid: Option[String],
  oppijaOid: String,
  oppilaitosOid: String,
  oppilaitosNimi: String,
  oppilaitosKotipaikka: Option[String],
  oppilaitosnumero: Option[String],
  koulutustoimijaOid: String,
  koulutustoimijaNimi: String,
  koulutusmuoto: String,
  alkamispäivä: Option[Date],
  päättymispäivä: Option[Date],
  viimeisinTila: Option[String],
  lisätiedotHenkilöstökoulutus: Boolean,
  lisätiedotKoulutusvienti: Boolean
)

case class ROpiskeluoikeusAikajaksoRow(
  opiskeluoikeusOid: String,
  alku: Date,
  loppu: Date,
  tila: String,
  opiskeluoikeusPäättynyt: Boolean = false,
  opintojenRahoitus: Option[String] = None,
  erityinenTuki: Byte = 0,
  vaativanErityisenTuenErityinenTehtävä: Byte = 0,
<<<<<<< HEAD
=======
  hojks: Byte = 0,
>>>>>>> 83848025
  vaikeastiVammainen: Byte = 0,
  vammainenJaAvustaja: Byte = 0,
  osaAikaisuus: Byte = 100,
  opiskeluvalmiuksiaTukevatOpinnot: Byte = 0,
<<<<<<< HEAD
  vankilaopetuksessa: Byte = 0
=======
  vankilaopetuksessa: Byte = 0,
  oppisopimusJossainPäätasonSuorituksessa: Byte = 0
>>>>>>> 83848025
)

case class RPäätasonSuoritusRow(
  päätasonSuoritusId: Long,
  opiskeluoikeusOid: String,
  suorituksenTyyppi: String,
  koulutusmoduuliKoodisto: Option[String],
  koulutusmoduuliKoodiarvo: String,
  koulutusmoduuliKoulutustyyppi: Option[String],
  vahvistusPäivä: Option[Date],
  toimipisteOid: String,
  toimipisteNimi: String,
  data: JValue
)

case class ROsasuoritusRow(
  osasuoritusId: Long,
  ylempiOsasuoritusId: Option[Long],
  päätasonSuoritusId: Long,
  opiskeluoikeusOid: String,
  suorituksenTyyppi: String,
  koulutusmoduuliKoodisto: Option[String],
  koulutusmoduuliKoodiarvo: String,
  koulutusmoduuliPaikallinen: Boolean,
  koulutusmoduuliPakollinen: Option[Boolean],
  vahvistusPäivä: Option[Date],
  data: JValue
)

case class RHenkilöRow(
  oppijaOid: String,
  hetu: Option[String],
  syntymäaika: Option[Date],
  sukunimi: String,
  etunimet: String,
  aidinkieli: Option[String],
  kansalaisuus: Option[String],
  turvakielto: Boolean
)

case class ROrganisaatioRow(
  organisaatioOid: String,
  nimi: String,
  organisaatiotyypit: String,
  oppilaitostyyppi: Option[String],
  oppilaitosnumero: Option[String],
  kotipaikka: Option[String]
)

case class RKoodistoKoodiRow(
  koodistoUri: String,
  koodiarvo: String,
  nimi: String
)<|MERGE_RESOLUTION|>--- conflicted
+++ resolved
@@ -74,25 +74,16 @@
     val opintojenRahoitus = column[Option[String]]("opintojen_rahoitus", StringIdentifierType)
     val erityinenTuki = column[Byte]("erityinen_tuki")
     val vaativanErityisenTuenErityinenTehtävä = column[Byte]("vaativan_erityisen_tuen_erityinen_tehtava")
-<<<<<<< HEAD
-=======
     val hojks = column[Byte]("hojks")
->>>>>>> 83848025
     val vaikeastiVammainen = column[Byte]("vaikeasti_vammainen")
     val vammainenJaAvustaja = column[Byte]("vammainen_ja_avustaja")
     val osaAikaisuus = column[Byte]("osa_aikaisuus")
     val opiskeluvalmiuksiaTukevatOpinnot = column[Byte]("opiskeluvalmiuksia_tukevat_opinnot")
     val vankilaopetuksessa = column[Byte]("vankilaopetuksessa")
-<<<<<<< HEAD
-    def * = (opiskeluoikeusOid, alku, loppu, tila, opiskeluoikeusPäättynyt,
-      opintojenRahoitus, erityinenTuki, vaativanErityisenTuenErityinenTehtävä, vaikeastiVammainen, vammainenJaAvustaja,
-      osaAikaisuus, opiskeluvalmiuksiaTukevatOpinnot, vankilaopetuksessa) <> (ROpiskeluoikeusAikajaksoRow.tupled, ROpiskeluoikeusAikajaksoRow.unapply)
-=======
     val oppisopimusJossainPäätasonSuorituksessa = column[Byte]("oppisopimus_jossain_paatason_suorituksessa")
     def * = (opiskeluoikeusOid, alku, loppu, tila, opiskeluoikeusPäättynyt,
       opintojenRahoitus, erityinenTuki, vaativanErityisenTuenErityinenTehtävä, hojks, vaikeastiVammainen, vammainenJaAvustaja,
       osaAikaisuus, opiskeluvalmiuksiaTukevatOpinnot, vankilaopetuksessa, oppisopimusJossainPäätasonSuorituksessa) <> (ROpiskeluoikeusAikajaksoRow.tupled, ROpiskeluoikeusAikajaksoRow.unapply)
->>>>>>> 83848025
   }
 
   class RPäätasonSuoritusTable(tag: Tag) extends Table[RPäätasonSuoritusRow](tag, "r_paatason_suoritus") {
@@ -187,20 +178,13 @@
   opintojenRahoitus: Option[String] = None,
   erityinenTuki: Byte = 0,
   vaativanErityisenTuenErityinenTehtävä: Byte = 0,
-<<<<<<< HEAD
-=======
   hojks: Byte = 0,
->>>>>>> 83848025
   vaikeastiVammainen: Byte = 0,
   vammainenJaAvustaja: Byte = 0,
   osaAikaisuus: Byte = 100,
   opiskeluvalmiuksiaTukevatOpinnot: Byte = 0,
-<<<<<<< HEAD
-  vankilaopetuksessa: Byte = 0
-=======
   vankilaopetuksessa: Byte = 0,
   oppisopimusJossainPäätasonSuorituksessa: Byte = 0
->>>>>>> 83848025
 )
 
 case class RPäätasonSuoritusRow(
