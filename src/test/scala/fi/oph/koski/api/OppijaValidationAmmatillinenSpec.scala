--- conflicted
+++ resolved
@@ -138,13 +138,8 @@
 
           "Kun tutkinnolla ei ole diaarinumeroa" - {
             val suoritus = osanSuoritusToisestaTutkinnosta(autoalanTyönjohdonErikoisammattitutkinto.copy(perusteenDiaarinumero = None), johtaminenJaHenkilöstönKehittäminen)
-<<<<<<< HEAD
-            "palautetaan HTTP 400 (diaarinumeroa vaaditaan)" - (putTutkinnonOsaSuoritus(suoritus, tutkinnonSuoritustapaNäyttönä)(
+            "palautetaan HTTP 400 (diaarinumero vaaditaan)" in (putTutkinnonOsaSuoritus(suoritus, tutkinnonSuoritustapaNäyttönä)(
                 verifyResponseStatus(400, KoskiErrorCategory.badRequest.validation.rakenne.diaariPuuttuu())))
-=======
-            "palautetaan HTTP 200 (diaarinumeroa ei vaadita)" in (putTutkinnonOsaSuoritus(suoritus, tutkinnonSuoritustapaNäyttönä)(
-                verifyResponseStatus(200)))
->>>>>>> 6488a9a6
           }
 
           "Kun tutkinnon diaarinumero on virheellinen" - {
