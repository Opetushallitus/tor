--- conflicted
+++ resolved
@@ -20,15 +20,7 @@
 }
 
 const RaamitTopBar = ({location}) => {
-<<<<<<< HEAD
-  return (
-    <header id="topbar" className="inraamit topbarnav">
-      {navLinks(location)}
-    </header>
-  )
-=======
   return <header id="topbar" className="inraamit topbarnav"><NavList location={location}/></header>
->>>>>>> ca826dfe
 }
 
 const LocalTopBar = ({location, user, titleKey}) => {
@@ -41,13 +33,7 @@
       </h1>
       <UserInfo user={user}/>
       {(user !== null) &&
-<<<<<<< HEAD
-        <div className='topbarnav'>
-          {navLinks(location)}
-        </div>
-=======
         <div className='topbarnav'><NavList location={location}/></div>
->>>>>>> ca826dfe
       }
     </header>
   )
