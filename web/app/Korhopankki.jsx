--- conflicted
+++ resolved
@@ -3,7 +3,7 @@
 import ReactDOM from 'react-dom'
 import './style/main.less'
 import HetuLogin from './korhopankki/HetuLogin'
-<<<<<<< HEAD
+import Text from './i18n/Text'
 import { currentLocation } from './util/location'
 
 const getParam = (parameter) => {
@@ -12,11 +12,6 @@
     undefined
 }
 
-ReactDOM.render((
-  <div>
-    <HetuLogin LoginUrl={getParam('login')} RedirectUrl={getParam('redirect')} />
-=======
-import Text from './i18n/Text'
 
 const MockUsers = () =>
   (<table className='mock-users'>
@@ -32,8 +27,7 @@
 
 ReactDOM.render((
   <div>
-    <HetuLogin/>
+    <HetuLogin LoginUrl={getParam('login')} RedirectUrl={getParam('redirect')} />
     <MockUsers/>
->>>>>>> fc3119df
   </div>
 ), document.getElementById('content'))