--- conflicted
+++ resolved
@@ -164,65 +164,6 @@
   }
 }
 
-<<<<<<< HEAD
-=======
-const laajuus = (suoritus) => {
-  let diaarinumero = modelData(suoritus, 'koulutusmoduuli.perusteenDiaarinumero')
-  let suoritustapa = modelData(suoritus, 'suoritustapa.koodiarvo')
-
-  if (suoritustapa === undefined) {
-    return Bacon.constant(null)
-  }
-
-  let map404ToEmpty = { errorMapper: (e) => e.httpStatus == 404 ? null : Bacon.Error(e) }
-  return Http.cachedGet(`/koski/api/tutkinnonperusteet/tutkinnonosat/${encodeURIComponent(diaarinumero)}/${encodeURIComponent(suoritustapa)}/laajuus`, map404ToEmpty)
-}
-
-const laajuusRange = (l) => {
-  if (!l || (l.min === null && l.max === null)) {
-    return null
-  }
-  else if (l.min !== null && l.max !== null) {
-    if (l.min === l.max) {
-      return l.max.toString()
-    }
-    else {
-      return l.min.toString() + '–' + l.max.toString()
-    }
-  }
-  else {
-    return (l.min !== null ? l.max : l.min).toString()
-  }
-}
-
-const YhteensäSuoritettu = ({suoritus, osasuoritukset, groupTitle, laajuusYksikkö=null}) => {
-  const laajuudetYhteensä = R.sum(R.map(item => modelData(item, 'koulutusmoduuli.laajuus.arvo') || 0, osasuoritukset))
-
-  if (laajuudetYhteensä == 0) return null
-
-  let laajuudetP
-
-  if (typeof groupTitle === 'string') {
-    laajuudetP = laajuus(suoritus).map(v => v && v[groupTitle.replace('Vapaavalintaiset', 'Vapaasti valittavat')]) // Hyi
-  }
-  else {
-    laajuudetP = Bacon.constant(null)
-  }
-
-  return (
-    <div>
-      <Text name="Yhteensä"/>
-      {' '}
-      <span className="laajuudet-yhteensä">{laajuudetYhteensä}</span>
-      <span className="separator">{laajuudetP.map(v => (!v || v.min === null || v.max === null) ? null : ' / ')}</span>
-      <span className="laajuus-range">{laajuudetP.map(v => laajuusRange(v))}</span>
-      {' '}
-      {laajuusYksikkö}
-    </div>
-  )
-}
-
->>>>>>> dbc127a5
 const UusiTutkinnonOsa = ({ suoritus, groupId, suoritusPrototype, addTutkinnonOsa, suoritukset }) => {
   let displayValue = item => item.newItem ? 'Lisää uusi: ' + item.title : item.data.koodiarvo + ' ' + item.title
   let selectedAtom = Atom(undefined)
