import React from 'baret'
import Bacon from 'baconjs'
import Atom from 'bacon.atom'
import {modelData, modelLookup, modelTitle} from './EditorModel.js'
import {Editor} from './Editor.jsx'
import {PropertiesEditor, shouldShowProperty} from './PropertiesEditor.jsx'
import {
  contextualizeSubModel,
  ensureArrayKey,
  modelErrorMessages,
  modelItems,
  modelProperties,
  modelProperty,
  modelSet,
  modelSetTitle,
  modelSetValue,
  modelSetValues,
  oneOfPrototypes, optionalPrototypeModel,
  pushModel,
  pushRemoval
} from './EditorModel'
import R from 'ramda'
import {buildClassNames} from '../classnames'
import {accumulateExpandedState} from './ExpandableItems'
import {fixTila, hasArvosana} from './Suoritus'
import {t} from '../i18n'
import Text from '../Text.jsx'
import {ammatillisentutkinnonosanryhmaKoodisto, enumValueToKoodiviiteLens, toKoodistoEnumValue} from '../koodistot'
import Autocomplete from '../Autocomplete.jsx'
import KoodistoDropdown from '../KoodistoDropdown.jsx'
import {wrapOptional} from './OptionalEditor.jsx'
import {isPaikallinen, koulutusModuuliprototypes} from './Koulutusmoduuli'
import {EnumEditor} from './EnumEditor.jsx'
import {YhteensäSuoritettu} from './YhteensäSuoritettu.jsx'
import Http from '../http'

const placeholderForNonGrouped = '999999'

export class Suoritustaulukko extends React.Component {
  render() {
    let {suorituksetModel, parentSuoritus, nested} = this.props
    let context = suorituksetModel.context
    parentSuoritus = parentSuoritus || context.suoritus
    let suoritukset = modelItems(suorituksetModel) || []

    let suoritusProto = context.edit ? createTutkinnonOsanSuoritusPrototype(suorituksetModel) : suoritukset[0]
    let koulutustyyppi = modelData(parentSuoritus, 'koulutusmoduuli.koulutustyyppi.koodiarvo')
    let suoritustapa = modelData(parentSuoritus, 'suoritustapa')
    let isAmmatillinenTutkinto = parentSuoritus.value.classes.includes('ammatillisentutkinnonsuoritus')
    if (suoritukset.length == 0 && !(context.edit && isAmmatillinenTutkinto)) return null
    let isAmmatillinenPerustutkinto = koulutustyyppi == '1'

    const {isExpandedP, allExpandedP, toggleExpandAll, setExpanded} = accumulateExpandedState({
      suoritukset,
      filter: s => suoritusProperties(s).length > 0,
      component: this
    })

    let grouped, groupIds, groupTitles

    if (isAmmatillinenPerustutkinto && suoritustapa && suoritustapa.koodiarvo == 'ops') {
      grouped = R.groupBy(s => modelData(s, 'tutkinnonOsanRyhmä.koodiarvo') || placeholderForNonGrouped)(suoritukset)
      groupTitles = R.merge(ammatillisentutkinnonosanryhmaKoodisto, { [placeholderForNonGrouped] : t('Muut suoritukset')})
      groupIds = R.keys(grouped).sort()
      if (context.edit) {
        // Show the empty groups too
        groupIds = R.uniq(R.keys(ammatillisentutkinnonosanryhmaKoodisto).concat(groupIds))
      }
    } else {
      grouped = { [placeholderForNonGrouped] : suoritukset }
      groupTitles = { [placeholderForNonGrouped] : modelProperty(suoritukset[0] || suoritusProto, 'koulutusmoduuli').title }
      groupIds = [placeholderForNonGrouped]
    }


    let showPakollisuus = modelData(suoritusProto, 'koulutusmoduuli.pakollinen') !== undefined || suoritukset.find(s => modelData(s, 'koulutusmoduuli.pakollinen') !== undefined) !== undefined
    let showArvosana = context.edit || suoritukset.find(hasArvosana) !== undefined
    let samaLaajuusYksikkö = suoritukset.every((s, i, xs) => modelData(s, 'koulutusmoduuli.laajuus.yksikkö.koodiarvo') === modelData(xs[0], 'koulutusmoduuli.laajuus.yksikkö.koodiarvo'))
    let laajuusModel = modelLookup(suoritusProto, 'koulutusmoduuli.laajuus')
    if (laajuusModel && laajuusModel.optional && !modelData(laajuusModel)) laajuusModel = optionalPrototypeModel(laajuusModel)
    let laajuusYksikkö = t(modelData(laajuusModel, 'yksikkö.lyhytNimi'))
    let showLaajuus = context.edit
      ? modelProperty(createTutkinnonOsanSuoritusPrototype(suorituksetModel), 'koulutusmoduuli.laajuus') !== null
      : suoritukset.find(s => modelData(s, 'koulutusmoduuli.laajuus.arvo') !== undefined) !== undefined
    let showExpandAll = suoritukset.some(s => suoritusProperties(s).length > 0)

    return !suoritustapa && context.edit && isAmmatillinenTutkinto
        ? <Text name="Valitse ensin tutkinnon suoritustapa" />
        : (suoritukset.length > 0 || (context.edit && isAmmatillinenTutkinto)) && (
          <div className="suoritus-taulukko">
            <table>
              <thead>
              <tr>
                <th className="suoritus">
                  {showExpandAll &&
                  <div>
                    {allExpandedP.map(allExpanded => (
                      <a className={'expand-all button' + (allExpanded ? ' expanded' : '')} onClick={toggleExpandAll}>
                        <Text name={allExpanded ? 'Sulje kaikki' : 'Avaa kaikki'}/>
                      </a>)
                    )}
                  </div>
                  }
                </th>
              </tr>
              </thead>
              {
                groupIds.flatMap((groupId, i) => suoritusGroup(groupId, i))
              }
            </table>
          </div>)

    function suoritusGroup(groupId, i) {
      const items = (grouped[groupId] || [])

      return [
        <tbody key={'group-' + i} className={`group-header ${groupId}`}>
          <tr>
            <td>{groupTitles[groupId]}</td>
            {showPakollisuus && <td className="pakollisuus"><Text name="Pakollisuus"/></td>}
            {showLaajuus && <td className="laajuus"><Text name="Laajuus"/>{((laajuusYksikkö && ' (' + laajuusYksikkö + ')') || '')}</td>}
            {showArvosana && <td className="arvosana"><Text name="Arvosana"/></td>}
          </tr>
        </tbody>,
        items.map((suoritus, j) => suoritusEditor(suoritus, i * 100 + j, groupId)),
        context.edit && uusiTutkinnonOsa(i, groupId, items),
          !nested && <tbody key={'group- '+ i + '-footer'} className="yhteensä">
          <tr><td>
<<<<<<< HEAD
            <YhteensäSuoritettu suoritus={context.suoritus} osasuoritukset={items} group={groupId} laajuusYksikkö={laajuusYksikkö}/>
=======
            <YhteensäSuoritettu suoritus={parentSuoritus} osasuoritukset={items} groupTitle={groupTitles[groupId]} laajuusYksikkö={laajuusYksikkö}/>
>>>>>>> fcd7f244
          </td></tr>
        </tbody>
      ]
    }

    function uusiTutkinnonOsa(i, groupId, items) {
      return (<tbody key={'group-' + i + '-new'} className={'uusi-tutkinnon-osa ' + groupId}>
      <tr>
        <td colSpan="4">
          <UusiTutkinnonOsa suoritus={parentSuoritus}
                            suoritusPrototype={createTutkinnonOsanSuoritusPrototype(suorituksetModel, groupId)}
                            suoritukset={items} addTutkinnonOsa={addTutkinnonOsa} groupId={groupId}/>
        </td>
      </tr>
      </tbody>)
    }

    function suoritusEditor(suoritus, key, groupId) {
      return (<TutkinnonOsanSuoritusEditor baret-lift showLaajuus={showLaajuus} showPakollisuus={showPakollisuus}
                                           showArvosana={showArvosana} model={suoritus} showScope={!samaLaajuusYksikkö}
                                           expanded={isExpandedP(suoritus)} onExpand={setExpanded(suoritus)} key={key}
                                           groupId={groupId}/>)
    }

    function addTutkinnonOsa(koulutusmoduuli, groupId) {
      let suoritus = modelSet(createTutkinnonOsanSuoritusPrototype(suorituksetModel, groupId), koulutusmoduuli, 'koulutusmoduuli')
      if (groupId) {
        suoritus = modelSetValue(suoritus, toKoodistoEnumValue('ammatillisentutkinnonosanryhma', groupId, groupTitles[groupId]), 'tutkinnonOsanRyhmä')
      }
      pushModel(suoritus, context.changeBus)
      ensureArrayKey(suoritus)
      setExpanded(suoritus)(true)
    }
  }
}

const UusiTutkinnonOsa = ({ suoritus, groupId, suoritusPrototype, addTutkinnonOsa, suoritukset }) => {
  let displayValue = item => item.newItem ? 'Lisää uusi: ' + item.title : item.data.koodiarvo + ' ' + item.title
  let selectedAtom = Atom(undefined)
  let käytössäolevatKoodiarvot = suoritukset.map(s => modelData(s, 'koulutusmoduuli.tunniste').koodiarvo)

  let koulutusModuuliprotos = koulutusModuuliprototypes(suoritusPrototype)

  let [[paikallinenKoulutusmoduuli], [koulutusmoduuliProto]] = R.partition(isPaikallinen, koulutusModuuliprotos)

  let diaarinumero = modelData(suoritus, 'koulutusmoduuli.perusteenDiaarinumero')
  let suoritustapa = modelData(suoritus, 'suoritustapa.koodiarvo')

  if (!diaarinumero || !suoritustapa) return null

  let map404ToEmpty = { errorMapper: (e) => e.httpStatus == 404 ? [] : Bacon.Error(e) }
  let osatP = Http
    .cachedGet(`/koski/api/tutkinnonperusteet/tutkinnonosat/${encodeURIComponent(diaarinumero)}/${encodeURIComponent(suoritustapa)}` + (groupId == placeholderForNonGrouped ? '' : '/'  + encodeURIComponent(groupId)), map404ToEmpty)

  selectedAtom.filter(R.identity).onValue(newItem => {
    addTutkinnonOsa(modelSetTitle(newItem.newItem
      ? modelSetValues(paikallinenKoulutusmoduuli, { 'kuvaus.fi': { data: newItem.title}, 'tunniste.nimi.fi': { data: newItem.title}, 'tunniste.koodiarvo': { data: newItem.title } })
      : modelSetValues(koulutusmoduuliProto, { tunniste: newItem }), newItem.title), groupId == placeholderForNonGrouped ? undefined : groupId)
  })

  return (<span>
    {
      osatP.map(perusteistaLöytyvätOsat => perusteistaLöytyvätOsat.length
        ? <KoodistoDropdown
          options={perusteistaLöytyvätOsat.filter(osa => !käytössäolevatKoodiarvot.includes(osa.koodiarvo))}
          selected={ selectedAtom.view(enumValueToKoodiviiteLens) }
          enableFilter="true"
          selectionText={ t('Lisää tutkinnon osa')}
          showKoodiarvo="true"
          />
        : <Autocomplete
          fetchItems={ query => query.length < 3 ? Bacon.once([]) : EnumEditor.fetchAlternatives(modelLookup(koulutusmoduuliProto, 'tunniste')).map(osat => osat.filter(osa => (!käytössäolevatKoodiarvot.includes(osa.data.koodiarvo) && displayValue(osa).toLowerCase().includes(query.toLowerCase()))))}
          resultAtom={ selectedAtom }
          placeholder={t('Lisää tutkinnon osa')}
          displayValue={ displayValue }
          selected = { selectedAtom }
          createNewItem = { query => paikallinenKoulutusmoduuli && query.length ? { newItem: true, title: query} : null }
        />
      )
    }
  </span>)
}

export class TutkinnonOsanSuoritusEditor extends React.Component {
  render() {
    let {model, showPakollisuus, showLaajuus, showArvosana, showScope, onExpand, expanded, groupId} = this.props
    let properties = suoritusProperties(model)
    let displayProperties = properties.filter(p => p.key !== 'osasuoritukset')
    let hasProperties = displayProperties.length > 0
    let nimi = modelTitle(model, 'koulutusmoduuli')
    let osasuoritukset = modelLookup(model, 'osasuoritukset')
    let arvosanaModel = modelLookup(fixTila(model), 'arviointi.-1.arvosana')

    return (<tbody className={buildClassNames(['tutkinnon-osa', (expanded && 'expanded'), (groupId)])}>
    <tr>
      <td className="suoritus">
        <a className={ hasProperties ? 'toggle-expand' : 'toggle-expand disabled'} onClick={() => onExpand(!expanded)}>{ expanded ? '' : ''}</a>
        <span className="tila" title={modelTitle(model, 'tila')}>{suorituksenTilaSymbol(modelData(model, 'tila.koodiarvo'))}</span>
        {
          hasProperties
            ? <a className="nimi" onClick={() => onExpand(!expanded)}>{nimi}</a>
            : <span className="nimi">{nimi}</span>
        }

      </td>
      {showPakollisuus && <td className="pakollisuus"><Editor model={model} path="koulutusmoduuli.pakollinen"/></td>}
      {showLaajuus && <td className="laajuus"><Editor model={model} path="koulutusmoduuli.laajuus" compact="true" showReadonlyScope={showScope}/></td>}
      {showArvosana && <td className="arvosana"><Editor model={ arvosanaModel } showEmptyOption="true"/></td>}
      {
        model.context.edit && (
          <td>
            <a className="remove-value" onClick={() => pushRemoval(model)}/>
          </td>
        )
      }
    </tr>
    {
      expanded && hasProperties && (<tr className="details" key="details">
        <td colSpan="4">
          <PropertiesEditor model={model} properties={displayProperties}/>
        </td>
      </tr>)
    }
    {
      expanded && osasuoritukset && osasuoritukset.value && (<tr className="osasuoritukset" key="osasuoritukset">
        <td colSpan="4">
          <Suoritustaulukko parentSuoritus={model} nested={true} suorituksetModel={ osasuoritukset }/>
        </td>
      </tr>)
    }
    {
      modelErrorMessages(model).map((error, i) => <tr key={'error-' + i} className="error"><td colSpan="42" className="error">{error}</td></tr>)
    }
    </tbody>)
  }
}

const suoritusProperties = suoritus => {
  let properties = modelProperties(modelLookup(suoritus, 'koulutusmoduuli'), p => p.key === 'kuvaus').concat(
    suoritus.context.edit
      ? modelProperties(suoritus, p => ['näyttö', 'tunnustettu'].includes(p.key))
      : modelProperties(suoritus, p => !(['koulutusmoduuli', 'arviointi', 'tila', 'tutkinnonOsanRyhmä'].includes(p.key)))
      .concat(modelProperties(modelLookup(suoritus, 'arviointi.-1'), p => !(['arvosana', 'päivä', 'arvioitsijat']).includes(p.key)))
  )
  return properties.filter(shouldShowProperty(suoritus.context))
}

export const suorituksenTilaSymbol = (tila) => {
  switch (tila) {
    case 'VALMIS': return ''
    case 'KESKEYTYNYT': return ''
    case 'KESKEN': return ''
    default: return ''
  }
}

let createTutkinnonOsanSuoritusPrototype = (osasuoritukset, groupId) => {
  osasuoritukset = wrapOptional({model: osasuoritukset})
  let newItemIndex = modelItems(osasuoritukset).length
  let suoritusProto = contextualizeSubModel(osasuoritukset.arrayPrototype, osasuoritukset, newItemIndex)
  let preferredClass = groupId == '2' ? 'yhteisenammatillisentutkinnonosansuoritus' : 'muunammatillisentutkinnonosansuoritus'
  let sortValue = (oneOfProto) => oneOfProto.value.classes.includes(preferredClass) ? 0 : 1
  let alternatives = oneOfPrototypes(suoritusProto)
  suoritusProto = alternatives.sort((a, b) => sortValue(a) - sortValue(b))[0]
  return contextualizeSubModel(suoritusProto, osasuoritukset, newItemIndex)
}<|MERGE_RESOLUTION|>--- conflicted
+++ resolved
@@ -126,11 +126,7 @@
         context.edit && uusiTutkinnonOsa(i, groupId, items),
           !nested && <tbody key={'group- '+ i + '-footer'} className="yhteensä">
           <tr><td>
-<<<<<<< HEAD
-            <YhteensäSuoritettu suoritus={context.suoritus} osasuoritukset={items} group={groupId} laajuusYksikkö={laajuusYksikkö}/>
-=======
-            <YhteensäSuoritettu suoritus={parentSuoritus} osasuoritukset={items} groupTitle={groupTitles[groupId]} laajuusYksikkö={laajuusYksikkö}/>
->>>>>>> fcd7f244
+            <YhteensäSuoritettu suoritus={parentSuoritus} osasuoritukset={items} group={groupId} laajuusYksikkö={laajuusYksikkö}/>
           </td></tr>
         </tbody>
       ]
