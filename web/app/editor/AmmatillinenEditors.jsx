--- conflicted
+++ resolved
@@ -1,26 +1,13 @@
 import React from 'baret'
-import Bacon from 'baconjs'
-import R from 'ramda'
-import * as L from 'partial.lenses'
 import {modelData, modelLookup, modelTitle} from './EditorModel.js'
 import {Editor} from './Editor.jsx'
 import {PropertiesEditor} from './PropertiesEditor.jsx'
-<<<<<<< HEAD
-=======
 import {PäivämääräväliEditor} from './PaivamaaravaliEditor.jsx'
->>>>>>> 63b0a953
 import Text from '../Text.jsx'
-import {PäivämääräväliEditor} from './PaivamaaravaliEditor.jsx'
 import {OrganisaatioEditor} from './OrganisaatioEditor.jsx'
-<<<<<<< HEAD
-import {completeWithFieldAlternatives} from './PerusopetuksenOppiaineetEditor.jsx'
-import {lensedModel, modelSet, modelSetValue, oneOfPrototypes} from './EditorModel'
-import {EnumEditor} from './EnumEditor.jsx'
 import {SelectAlternativeByEnumValueEditor} from './SelectAlternativeByEnumValueEditor.jsx'
-=======
 import {AmmatillinenNäyttöEditor} from './AmmatillinenNayttoEditor.jsx'
 import {AmmatillinenTunnustettuEditor} from './AmmatillinenTunnustettuEditor.jsx'
->>>>>>> 63b0a953
 
 export class NäytönSuorituspaikkaEditor extends React.Component {
   render() {
@@ -64,8 +51,7 @@
   }
 }
 
-<<<<<<< HEAD
-export const JärjestämismuotojaksoEditor = React.createClass({
+export class JärjestämismuotojaksoEditor extends React.Component {
   render() {
     let {model} = this.props
 
@@ -86,13 +72,10 @@
         </div>
     )
   }
-})
+}
 JärjestämismuotojaksoEditor.validateModel = PäivämääräväliEditor.validateModel
 
-export const TyössäoppimisjaksoEditor = React.createClass({
-=======
 export class TyössäoppimisjaksoEditor extends React.Component {
->>>>>>> 63b0a953
   render() {
     let {model} = this.props
     return (
