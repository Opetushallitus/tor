--- conflicted
+++ resolved
@@ -41,13 +41,13 @@
     let suoritetutKurssit = kurssit.map(k => modelData(k)).filter(k => k.arviointi)
     let numeerinenArvosana = kurssi => parseInt(kurssi.arviointi.last().arvosana.koodiarvo)
     let kurssitNumeerisellaArvosanalla = suoritetutKurssit.filter(kurssi => !isNaN(numeerinenArvosana(kurssi)))
-    let keskiarvo = kurssitNumeerisellaArvosanalla.length > 0 && Math.round((kurssitNumeerisellaArvosanalla.map(numeerinenArvosana).reduce((a,b) => a + b) / kurssitNumeerisellaArvosanalla.length) * 10) / 10
+    let keskiarvo = kurssitNumeerisellaArvosanalla.length > 0 && Math.round((kurssitNumeerisellaArvosanalla.map(numeerinenArvosana).reduce((a, b) => a + b) / kurssitNumeerisellaArvosanalla.length) * 10) / 10
 
     return (
       <tr>
         <td className="suorituksentila" title={modelTitle(oppiaine, 'tila')}>
           <div>
-          {suorituksenTilaSymbol(modelData(oppiaine, 'tila.koodiarvo'))}
+            {suorituksenTilaSymbol(modelData(oppiaine, 'tila.koodiarvo'))}
           </div>
         </td>
         <td className="oppiaine">
@@ -62,88 +62,11 @@
         </td>
         <td className="maara">{suoritetutKurssit.length}</td>
         <td className="arvosana">
-          <div className="annettuArvosana">{arviointi ? modelData(oppiaine, 'arviointi.-1.arvosana').koodiarvo : '-'}</div>
+          <div
+            className="annettuArvosana">{arviointi ? modelData(oppiaine, 'arviointi.-1.arvosana').koodiarvo : '-'}</div>
           <div className="keskiarvo">{keskiarvo ? '(' + keskiarvo.toFixed(1).replace('.', ',') + ')' : ''}</div>
         </td>
       </tr>
     )
   }
-<<<<<<< HEAD
-})
-=======
-}
-
-class LukionKurssiEditor extends React.Component {
-  constructor(props) {
-    super(props)
-    this.state = { open: false, tooltipPosition: 'bottom' }
-    this.handleClickOutside = this.handleClickOutside.bind(this)
-    this.handleEsc = this.handleEsc.bind(this)
-  }
-
-  render() {
-    let {kurssi} = this.props
-    let {open, tooltipPosition} = this.state
-    let arviointi = modelData(kurssi, 'arviointi')
-    let koulutusmoduuli = modelData(kurssi, 'koulutusmoduuli')
-    let showDetails = () => {
-      if (!open) {
-        document.addEventListener('click', this.handleClickOutside, false)
-        document.addEventListener('keyup', this.handleEsc)
-        this.setState({
-          open: true,
-          tooltipPosition: this.kurssiElement && getTooltipPosition(this.kurssiElement) || tooltipPosition
-        })
-      }
-    }
-    let kurssinTyyppi = koulutusmoduuli.kurssinTyyppi ? koulutusmoduuli.kurssinTyyppi.koodiarvo : ''
-    return (
-      <li onClick={showDetails} className="kurssi" ref={e => this.kurssiElement = e}>
-        <div className={'tunniste ' + kurssinTyyppi } title={modelTitle(kurssi, 'koulutusmoduuli')}>{koulutusmoduuli.tunniste.koodiarvo}</div>
-        <div className="arvosana">{arviointi && modelData(kurssi, 'arviointi.-1.arvosana').koodiarvo}</div>
-        {
-          open && (<div className={'details details-' + tooltipPosition}>
-            <PropertiesEditor model={kurssi}/>
-          </div>)
-        }
-      </li>
-    )
-  }
-
-  componentDidMount() {
-    this.setState({open: false, tooltipPosition: getTooltipPosition(this.kurssiElement)})
-  }
-
-  componentWillUnmount() {
-    this.removeListeners()
-  }
-
-  removeListeners() {
-    document.removeEventListener('click', this.handleClickOutside, false)
-    document.removeEventListener('keyup', this.handleEsc)
-  };
-
-  handleClickOutside(e) {
-    if (!this.kurssiElement.querySelector('.details').contains(e.target)) {
-      this.removeListeners()
-      this.setState({open: false})
-    }
-  }
-
-  handleEsc(e) {
-    e.keyCode == 27 && this.setState({open: false})
-  }
-}
-
-let getTooltipPosition = (kurssiElement) => {
-  let tooltipwidth = 275
-  let rect = kurssiElement.getBoundingClientRect()
-  if (rect.left - tooltipwidth < 0) {
-    return 'right'
-  } else if (rect.right + tooltipwidth >= (window.innerWidth || document.documentElement.clientWidth)) {
-    return 'left'
-  } else {
-    return 'bottom'
-  }
-}
->>>>>>> 63b0a953
+}