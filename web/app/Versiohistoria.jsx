--- conflicted
+++ resolved
@@ -23,21 +23,6 @@
       }
     }
     let selectedVersion = this.versionumero() || history.length
-<<<<<<< HEAD
-    return (<div className="versiohistoria">
-      <a onClick={toggle}><Text name="versiohistoria"/></a>
-      {
-        showHistory && (<table><tbody>{
-          history.map((version, i) =>
-            (<tr key={i} className={version.versionumero == selectedVersion ? 'selected' : ''}>
-              <td className="versionumero">{'v' + version.versionumero}</td>
-              <td className="aikaleima"><Link href={`/koski/oppija/${oppijaOid}?opiskeluoikeus=${opiskeluoikeusOid}&versionumero=${version.versionumero}`}>{ISO2FinnishDateTime(version.aikaleima)}</Link></td>
-            </tr>)
-          )
-        }</tbody></table>)
-      }
-    </div>)
-=======
     return (
       <div className={(showHistory ? 'open ' : '') + 'versiohistoria'}>
         <a onClick={toggle}><Text name={showHistory ? 'Sulje' : 'Versiohistoria'}/></a>
@@ -46,14 +31,13 @@
             history.map((version, i) =>
               (<tr key={i} className={version.versionumero == selectedVersion ? 'selected' : ''}>
                 <td className="versionumero">{'v' + version.versionumero}</td>
-                <td className="aikaleima"><Link href={`/koski/oppija/${oppijaOid}?opiskeluoikeus=${opiskeluoikeusId}&versionumero=${version.versionumero}`}>{ISO2FinnishDateTime(version.aikaleima)}</Link></td>
+                <td className="aikaleima"><Link href={`/koski/oppija/${oppijaOid}?opiskeluoikeus=${opiskeluoikeusOidd}&versionumero=${version.versionumero}`}>{ISO2FinnishDateTime(version.aikaleima)}</Link></td>
               </tr>)
             )
           }</tbody></table>)
         }
       </div>
     )
->>>>>>> c66937f2
   }
   componentWillMount() {
     super.componentWillMount()
