--- conflicted
+++ resolved
@@ -24,16 +24,12 @@
   opintoOikeus: opintoOikeusP
 })
 
-<<<<<<< HEAD
 const errorP = stateP.changes().errors()
   .mapError(e => e).filter(e => !requiresLogin(e)).map(true)
-  .merge(Bacon.fromEvent(document.body, "click").map(false))
+  .merge(Bacon.fromEvent(document.body, 'click').map(false))
   .toProperty(false)
 
-const domP = stateP.combine(errorP, ({user, oppijat, valittuOppija, uusiOppija, searchInProgress}, isError) =>
-=======
-const domP = stateP.map(({user, oppijaHaku, oppija, opintoOikeus, searchInProgress}) =>
->>>>>>> 00d53de6
+const domP = stateP.combine(errorP, ({user, oppijaHaku, oppija, opintoOikeus, searchInProgress}, isError) =>
   <div>
     <Error isError={isError}/>
     <TopBar user={user} />
@@ -63,5 +59,5 @@
 })
 
 function requiresLogin(e) {
-  return e.httpStatus >= 400 && e.httpStatus < 500;
+  return e.httpStatus >= 400 && e.httpStatus < 500
 }