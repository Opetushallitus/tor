--- conflicted
+++ resolved
@@ -265,7 +265,6 @@
     })
   })
 
-<<<<<<< HEAD
   describe("Odottamattoman virheen sattuessa", function() {
     before(
       authentication.login,
@@ -277,11 +276,7 @@
   })
 
   describe("Tietoturva", function() {
-=======
-  describe('Tietoturva', function() {
->>>>>>> 00d53de6
     before(login.openPage)
-
 
     describe('Oppijarajapinta', function() {
       before(openPage('/tor/api/oppija?query=eero', authenticationErrorIsShown))
