--- conflicted
+++ resolved
@@ -356,7 +356,6 @@
     describe('Tutkinnon osat', function() {
       var suoritustapa = editor.property('suoritustapa')
       describe('Tutkinnon osan lisääminen', function() {
-<<<<<<< HEAD
         before(editor.edit)
         describe('Alussa', function () {
           it('tyhjä', function() {
@@ -364,40 +363,42 @@
           })
         })
         describe('Lisäämisen jälkeen', function() {
-          before(opinnot.tutkinnonOsat('1').lisääTutkinnonOsa('huolto- ja korjaustyöt'))
+          before(
+            suoritustapa.waitUntilLoaded,
+            suoritustapa.selectValue('Opetussuunnitelman mukainen'),
+            opinnot.tutkinnonOsat('1').lisääTutkinnonOsa('huolto- ja korjaustyöt')
+          )
           it('lisätty', function() {
             expect(opinnot.tutkinnonOsat('1').tutkinnonOsa(0).nimi()).to.equal('Huolto- ja korjaustyöt')
           })
         })
+        describe('Tallentamisen jälkeen', function() {
+          before(editor.saveChanges, editor.edit)
+          it('lisätty', function() {
+            expect(opinnot.tutkinnonOsat('1').tutkinnonOsa(0).nimi()).to.equal('Huolto- ja korjaustyöt')
+          })
+        })
       })
 
       describe('Tunnustamisen muokkaus', function() {
-        before(editor.cancelChanges)
-        before(editor.edit)
-        before(opinnot.tutkinnonOsat('1').lisääTutkinnonOsa('huolto- ja korjaustyöt'))
+        before(
+          editor.cancelChanges,
+          editor.edit,
+          opinnot.tutkinnonOsat('1').lisääTutkinnonOsa('huolto- ja korjaustyöt'),
+          opinnot.tutkinnonOsat('1').tutkinnonOsa(0).expand
+        )
         describe('Alussa', function() {
           it('ei tunnustusta', function() {
             expect(opinnot.tutkinnonOsat('1').tutkinnonOsa(0).tunnustaminen()).to.equal(null)
           })
         })
 
-        describe('Lisäämisen jälkeen', function() {
+        describe('Lisäämisen jälkeen', function()  {
           before(opinnot.tutkinnonOsat('1').tutkinnonOsa(0).lisääTunnustaminen('Tunnustamisen esimerkkiselite'))
           it('lisätty', function() {
             expect(opinnot.tutkinnonOsat('1').tutkinnonOsa(0).tunnustaminen()).to.not.equal(null)
             expect(opinnot.tutkinnonOsat('1').tutkinnonOsa(0).tunnustaminen().selite).to.equal('Tunnustamisen esimerkkiselite')
           })
-=======
-        before(
-          editor.edit,
-          suoritustapa.waitUntilLoaded,
-          suoritustapa.selectValue('Opetussuunnitelman mukainen'),
-          opinnot.tutkinnonOsat('1').lisääTutkinnonOsa('huolto- ja korjaustyöt'),
-          editor.saveChanges
-        )
-        it('toimii', function() {
-          expect(opinnot.tutkinnonOsat().tutkinnonOsa(0).nimi()).to.equal('Huolto- ja korjaustyöt')
->>>>>>> 7e122516
         })
       })
     })
