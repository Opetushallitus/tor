--- conflicted
+++ resolved
@@ -888,22 +888,11 @@
             'Yhteensä 35 / 35 osp\n' +
             'Vapaavalintaiset tutkinnon osat Pakollisuus Laajuus (osp) Arvosana\n' +
             'Sosiaalinen ja kulttuurinen osaaminen ei 5 3\n' +
-<<<<<<< HEAD
             'Kuvaus Sosiaalinen ja kulttuurinen osaaminen\n' +
             'Oppilaitos / toimipiste Stadin ammattiopisto, Lehtikuusentien toimipaikka\n' +
             'Vahvistus 31.5.2016 Reijo Reksi , rehtori\n' +
             'Yhteensä 5 osp\n' +
             'Tutkintoa yksilöllisesti laajentavat tutkinnon osat\n' +
-=======
-            'Kuvaus\n' +
-            'Sosiaalinen ja kulttuurinen osaaminen\n' +
-            'Oppilaitos / toimipiste\n' +
-            'Stadin ammattiopisto, Lehtikuusentien toimipaikka\n' +
-            'Vahvistus\n' +
-            '31.5.2016 Reijo Reksi , rehtori\n' +
-            'Yhteensä 5 / 10 osp\n' +
-            'Tutkintoa yksilöllisesti laajentavat tutkinnon osat Pakollisuus Laajuus (osp) Arvosana\n' +
->>>>>>> dbc127a5
             'Matkailuenglanti ei 5 3\n' +
             'Kuvaus\n' +
             'Matkailuenglanti\n' +
