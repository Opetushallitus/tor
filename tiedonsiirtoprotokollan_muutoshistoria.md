--- conflicted
+++ resolved
@@ -1,4 +1,3 @@
-<<<<<<< HEAD
 ## 5.7.2017
 
 - Lisätty aikuisten perusopetuksen kurssitaso
@@ -6,6 +5,7 @@
 
 ## 4.7.2017
 - Erotettu aikuisten perusopetuksen oppimäärän suoritus omaksi suoritustyypikseen
+- Lisätty tutkintonimikkeet ja toinenTutkintonimike-flägi osittaisen ammatillisen tutkinnon suoritukseen
 
 ## 30.6.2017
 - Tutkinnonosan ryhmätieto pakolliseksi ammatillisissa perustutkinnoissa
@@ -16,11 +16,6 @@
 
 ## 28.6.2017
 - Poistettu työssäoppimisjaksot tutkinnonosan tasolta
-=======
-## 4.7.2017
-
-- Lisätty tutkintonimikkeet ja toinenTutkintonimike-flägi osittaisen ammatillisen tutkinnon suoritukseen
->>>>>>> 8e55ef96
 
 ## 14.6.2017
 
